import ElasticsearchPluginPlugin.autoImport.*
import org.typelevel.sbt.tpolecat.{CiMode, DevMode}
import org.typelevel.scalacoptions.*

Global / scalaVersion := "3.3.5"

Global / scalacOptions += "-explain"

<<<<<<< HEAD
lazy val CirceVersion = "0.14.10"
lazy val ElasticsearchVersion = "8.17.4"
lazy val Elastic4sVersion = "8.16.0"
=======
lazy val CirceVersion = "0.14.12"
lazy val ElasticsearchVersion = "8.17.3"
lazy val Elastic4sVersion = "8.17.1"
>>>>>>> 555aaa13
lazy val ElastiknnVersion = IO.read(file("version")).strip()
lazy val LuceneVersion = "9.12.0"

// Setting this to simplify local development.
// https://github.com/typelevel/sbt-tpolecat/tree/v0.5.1?tab=readme-ov-file#modes
ThisBuild / tpolecatOptionsMode := {
  if (sys.env.get("CI").contains("true")) CiMode else DevMode
}

lazy val TestSettings = Seq(
  Test / parallelExecution := false,
  Test / logBuffered := false,
  Test / testOptions += Tests.Argument("-oD"),
  libraryDependencies += "org.scalatest" %% "scalatest" % "3.2.19" % Test,
  // https://github.com/typelevel/sbt-tpolecat/tree/v0.5.1?tab=readme-ov-file#scalatest-warnings
  Test / tpolecatExcludeOptions += ScalacOptions.warnNonUnitStatement
)

lazy val `elastiknn-root` = project
  .in(file("."))
  .settings(
    name := "elastiknn-root"
  )
  .aggregate(
    `elastiknn-api4s`,
    `elastiknn-client-elastic4s`,
    `elastiknn-lucene`,
    `elastiknn-models`,
    `elastiknn-jmh-benchmarks`,
    `elastiknn-plugin`,
    `elastiknn-plugin-integration-tests`
  )

lazy val `elastiknn-api4s` = project
  .in(file("elastiknn-api4s"))
  .settings(
    name := "api4s",
    version := ElastiknnVersion,
    libraryDependencies ++= Seq(
      "org.elasticsearch" % "elasticsearch-x-content" % ElasticsearchVersion,
      "io.circe" %% "circe-parser" % CirceVersion % Test
    ),
    TestSettings
  )

lazy val `elastiknn-client-elastic4s` = project
  .in(file("elastiknn-client-elastic4s"))
  .dependsOn(`elastiknn-api4s`)
  .settings(
    name := "client-elastic4s",
    version := ElastiknnVersion,
    libraryDependencies ++= Seq(
      "nl.gn0s1s" %% "elastic4s-client-esjava" % Elastic4sVersion
    ),
    TestSettings
  )

lazy val `elastiknn-lucene` = project
  .in(file("elastiknn-lucene"))
  .dependsOn(`elastiknn-models`)
  .settings(
    name := "lucene",
    version := ElastiknnVersion,
    libraryDependencies ++= Seq(
      "org.apache.lucene" % "lucene-core" % LuceneVersion,
      "org.apache.lucene" % "lucene-analysis-common" % LuceneVersion % Test
    ),
    TestSettings
  )

lazy val `elastiknn-models` = project
  .in(file("elastiknn-models"))
  .dependsOn(`elastiknn-api4s` % "test->compile")
  .settings(
    name := "models",
    version := ElastiknnVersion,
    javacOptions ++= Seq(
      "--add-modules",
      "jdk.incubator.vector",
      "--add-exports",
      "java.base/jdk.internal.vm.vector=ALL-UNNAMED",
      "--add-exports",
      "java.base/jdk.internal.vm.annotation=ALL-UNNAMED"
    ),
    TestSettings
  )

lazy val `elastiknn-jmh-benchmarks` = project
  .in(file("elastiknn-jmh-benchmarks"))
  .dependsOn(`elastiknn-models` % "compile->compile;compile->test", `elastiknn-api4s`, `elastiknn-lucene`)
  .enablePlugins(JmhPlugin)
  .settings(
    Jmh / javaOptions ++= Seq("--add-modules", "jdk.incubator.vector"),
    libraryDependencies ++= Seq(
      "org.eclipse.collections" % "eclipse-collections" % "11.1.0",
      "org.eclipse.collections" % "eclipse-collections-api" % "11.1.0"
    )
  )

lazy val `elastiknn-plugin` = project
  .in(file("elastiknn-plugin"))
  .enablePlugins(ElasticsearchPluginPlugin)
  .dependsOn(
    `elastiknn-api4s`,
    `elastiknn-lucene` % "compile->compile;test->test",
    `elastiknn-client-elastic4s` % "test->compile"
  )
  .settings(
    name := "elastiknn",
    version := ElastiknnVersion,
    elasticsearchPluginName := "elastiknn",
    elasticsearchPluginClassname := "com.klibisz.elastiknn.ElastiknnPlugin",
    elasticsearchPluginDescription := "...",
    elasticsearchPluginVersion := ElastiknnVersion,
    elasticsearchVersion := ElasticsearchVersion,
    elasticsearchPluginRunSettings += "elastiknn.jdk-incubator-vector.enabled=true",
    elasticsearchPluginEsJavaOpts += "--add-modules jdk.incubator.vector",
    libraryDependencies ++= Seq(
      "com.google.guava" % "guava" % "33.4.6-jre",
      "com.google.guava" % "failureaccess" % "1.0.2",
      "org.scalanlp" %% "breeze" % "2.1.0" % Test,
      "io.circe" %% "circe-parser" % CirceVersion % Test,
      "ch.qos.logback" % "logback-classic" % "1.5.18" % Test
    ),
    TestSettings
  )

lazy val `elastiknn-plugin-integration-tests` = project
  .in(file("elastiknn-plugin-integration-tests"))
  .dependsOn(`elastiknn-plugin` % "test->test")
  .settings(
    libraryDependencies += "io.circe" %% "circe-generic" % CirceVersion % Test,
    TestSettings
  )<|MERGE_RESOLUTION|>--- conflicted
+++ resolved
@@ -6,15 +6,9 @@
 
 Global / scalacOptions += "-explain"
 
-<<<<<<< HEAD
-lazy val CirceVersion = "0.14.10"
+lazy val CirceVersion = "0.14.12"
 lazy val ElasticsearchVersion = "8.17.4"
-lazy val Elastic4sVersion = "8.16.0"
-=======
-lazy val CirceVersion = "0.14.12"
-lazy val ElasticsearchVersion = "8.17.3"
 lazy val Elastic4sVersion = "8.17.1"
->>>>>>> 555aaa13
 lazy val ElastiknnVersion = IO.read(file("version")).strip()
 lazy val LuceneVersion = "9.12.0"
 
