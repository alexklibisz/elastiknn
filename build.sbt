import ElasticsearchPluginPlugin.autoImport.*
import org.typelevel.sbt.tpolecat.{CiMode, DevMode}
import org.typelevel.scalacoptions.*

Global / scalaVersion := "3.3.4"

Global / scalacOptions += "-explain"

lazy val CirceVersion = "0.14.10"
<<<<<<< HEAD
lazy val ElasticsearchVersion = "8.15.5"
lazy val Elastic4sVersion = "8.15.4"
=======
lazy val ElasticsearchVersion = "8.15.4"
lazy val Elastic4sVersion = "8.16.0"
>>>>>>> 60932ea5
lazy val ElastiknnVersion = IO.read(file("version")).strip()
lazy val LuceneVersion = "9.11.1"

// Setting this to simplify local development.
// https://github.com/typelevel/sbt-tpolecat/tree/v0.5.1?tab=readme-ov-file#modes
ThisBuild / tpolecatOptionsMode := {
  if (sys.env.get("CI").contains("true")) CiMode else DevMode
}

lazy val TestSettings = Seq(
  Test / parallelExecution := false,
  Test / logBuffered := false,
  Test / testOptions += Tests.Argument("-oD"),
  libraryDependencies += "org.scalatest" %% "scalatest" % "3.2.19" % Test,
  // https://github.com/typelevel/sbt-tpolecat/tree/v0.5.1?tab=readme-ov-file#scalatest-warnings
  Test / tpolecatExcludeOptions += ScalacOptions.warnNonUnitStatement
)

lazy val `elastiknn-root` = project
  .in(file("."))
  .settings(
    name := "elastiknn-root"
  )
  .aggregate(
    `elastiknn-api4s`,
    `elastiknn-client-elastic4s`,
    `elastiknn-lucene`,
    `elastiknn-models`,
    `elastiknn-jmh-benchmarks`,
    `elastiknn-plugin`,
    `elastiknn-plugin-integration-tests`
  )

lazy val `elastiknn-api4s` = project
  .in(file("elastiknn-api4s"))
  .settings(
    name := "api4s",
    version := ElastiknnVersion,
    libraryDependencies ++= Seq(
      "org.elasticsearch" % "elasticsearch-x-content" % ElasticsearchVersion,
      "io.circe" %% "circe-parser" % CirceVersion % Test
    ),
    TestSettings
  )

lazy val `elastiknn-client-elastic4s` = project
  .in(file("elastiknn-client-elastic4s"))
  .dependsOn(`elastiknn-api4s`)
  .settings(
    name := "client-elastic4s",
    version := ElastiknnVersion,
    libraryDependencies ++= Seq(
      "nl.gn0s1s" %% "elastic4s-client-esjava" % Elastic4sVersion
    ),
    TestSettings
  )

lazy val `elastiknn-lucene` = project
  .in(file("elastiknn-lucene"))
  .dependsOn(`elastiknn-models`)
  .settings(
    name := "lucene",
    version := ElastiknnVersion,
    libraryDependencies ++= Seq(
      "org.apache.lucene" % "lucene-core" % LuceneVersion,
      "org.apache.lucene" % "lucene-analysis-common" % LuceneVersion % Test
    ),
    TestSettings
  )

lazy val `elastiknn-models` = project
  .in(file("elastiknn-models"))
  .dependsOn(`elastiknn-api4s` % "test->compile")
  .settings(
    name := "models",
    version := ElastiknnVersion,
    javacOptions ++= Seq(
      "--add-modules",
      "jdk.incubator.vector",
      "--add-exports",
      "java.base/jdk.internal.vm.vector=ALL-UNNAMED",
      "--add-exports",
      "java.base/jdk.internal.vm.annotation=ALL-UNNAMED"
    ),
    TestSettings
  )

lazy val `elastiknn-jmh-benchmarks` = project
  .in(file("elastiknn-jmh-benchmarks"))
  .dependsOn(`elastiknn-models` % "compile->compile;compile->test", `elastiknn-api4s`, `elastiknn-lucene`)
  .enablePlugins(JmhPlugin)
  .settings(
    Jmh / javaOptions ++= Seq("--add-modules", "jdk.incubator.vector"),
    libraryDependencies ++= Seq(
      "org.eclipse.collections" % "eclipse-collections" % "11.1.0",
      "org.eclipse.collections" % "eclipse-collections-api" % "11.1.0"
    )
  )

lazy val `elastiknn-plugin` = project
  .in(file("elastiknn-plugin"))
  .enablePlugins(ElasticsearchPluginPlugin)
  .dependsOn(
    `elastiknn-api4s`,
    `elastiknn-lucene` % "compile->compile;test->test",
    `elastiknn-client-elastic4s` % "test->compile"
  )
  .settings(
    name := "elastiknn",
    version := ElastiknnVersion,
    elasticsearchPluginName := "elastiknn",
    elasticsearchPluginClassname := "com.klibisz.elastiknn.ElastiknnPlugin",
    elasticsearchPluginDescription := "...",
    elasticsearchPluginVersion := ElastiknnVersion,
    elasticsearchVersion := ElasticsearchVersion,
    elasticsearchPluginRunSettings += "elastiknn.jdk-incubator-vector.enabled=true",
    elasticsearchPluginEsJavaOpts += "--add-modules jdk.incubator.vector",
    libraryDependencies ++= Seq(
      "com.google.guava" % "guava" % "33.3.1-jre",
      "com.google.guava" % "failureaccess" % "1.0.2",
      "org.scalanlp" %% "breeze" % "2.1.0" % Test,
      "io.circe" %% "circe-parser" % CirceVersion % Test,
      "ch.qos.logback" % "logback-classic" % "1.5.12" % Test
    ),
    TestSettings
  )

lazy val `elastiknn-plugin-integration-tests` = project
  .in(file("elastiknn-plugin-integration-tests"))
  .dependsOn(`elastiknn-plugin` % "test->test")
  .settings(
    libraryDependencies += "io.circe" %% "circe-generic" % CirceVersion % Test,
    TestSettings
  )<|MERGE_RESOLUTION|>--- conflicted
+++ resolved
@@ -7,13 +7,8 @@
 Global / scalacOptions += "-explain"
 
 lazy val CirceVersion = "0.14.10"
-<<<<<<< HEAD
 lazy val ElasticsearchVersion = "8.15.5"
-lazy val Elastic4sVersion = "8.15.4"
-=======
-lazy val ElasticsearchVersion = "8.15.4"
 lazy val Elastic4sVersion = "8.16.0"
->>>>>>> 60932ea5
 lazy val ElastiknnVersion = IO.read(file("version")).strip()
 lazy val LuceneVersion = "9.11.1"
 
