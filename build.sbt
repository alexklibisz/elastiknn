import ElasticsearchPluginPlugin.autoImport._

Global / scalaVersion := "2.13.10"

lazy val CirceVersion = "0.14.3"
lazy val ElasticsearchVersion = "8.6.1"
lazy val Elastic4sVersion = "8.5.3"
lazy val ElastiknnVersion = IO.read(file("version")).strip()
lazy val LuceneVersion = "9.4.2"

lazy val ScalacOptions = List("-Xfatal-warnings", "-Ywarn-unused:imports")
lazy val TestSettings = Seq(
  Test / parallelExecution := false,
  Test / logBuffered := false,
  Test / testOptions += Tests.Argument("-oD"),
  libraryDependencies += "org.scalatest" %% "scalatest" % "3.2.15" % Test
)

lazy val `elastiknn-root` = project
  .in(file("."))
  .settings(
    name := "elastiknn-root"
  )
  .aggregate(
    `elastiknn-api4s`,
    `elastiknn-client-elastic4s`,
    `elastiknn-lucene`,
    `elastiknn-models`,
    `elastiknn-plugin`
  )

lazy val `elastiknn-api4s` = project
  .in(file("elastiknn-api4s"))
  .settings(
    name := "api4s",
    version := ElastiknnVersion,
    libraryDependencies ++= Seq(
      "org.elasticsearch" % "elasticsearch-x-content" % ElasticsearchVersion,
      "io.circe" %% "circe-parser" % CirceVersion % Test
    ),
    scalacOptions ++= ScalacOptions,
    TestSettings
  )

lazy val `elastiknn-client-elastic4s` = project
  .in(file("elastiknn-client-elastic4s"))
  .dependsOn(`elastiknn-api4s`)
  .settings(
    name := "client-elastic4s",
    version := ElastiknnVersion,
    libraryDependencies ++= Seq(
      "com.sksamuel.elastic4s" %% "elastic4s-client-esjava" % Elastic4sVersion
    ),
    scalacOptions ++= ScalacOptions,
    TestSettings
  )

lazy val `elastiknn-lucene` = project
  .in(file("elastiknn-lucene"))
  .dependsOn(`elastiknn-models`)
  .settings(
    name := "lucene",
    version := ElastiknnVersion,
    libraryDependencies ++= Seq(
      "org.apache.lucene" % "lucene-core" % LuceneVersion,
      "org.apache.lucene" % "lucene-analysis-common" % LuceneVersion % Test
    ),
    scalacOptions ++= ScalacOptions,
    TestSettings
  )

lazy val `elastiknn-models` = project
  .in(file("elastiknn-models"))
  .dependsOn(`elastiknn-api4s` % "test->compile")
  .settings(
    name := "models",
    version := ElastiknnVersion,
    javacOptions ++= Seq(
      // Needed for @ForceInline annotation.
      "--add-exports",
      "java.base/jdk.internal.vm.annotation=ALL-UNNAMED"
    ),
    scalacOptions ++= ScalacOptions,
    TestSettings
  )

lazy val `elastiknn-plugin` = project
  .in(file("elastiknn-plugin"))
  .enablePlugins(ElasticsearchPluginPlugin)
  .dependsOn(
    `elastiknn-api4s`,
    `elastiknn-lucene` % "compile->compile;test->test",
    `elastiknn-client-elastic4s` % "test->compile"
  )
  .configs(IntegrationTest.extend(Test))
  .settings(
    name := "elastiknn",
    version := ElastiknnVersion,
    elasticsearchPluginName := "elastiknn",
    elasticsearchPluginClassname := "com.klibisz.elastiknn.ElastiknnPlugin",
    elasticsearchPluginDescription := "...",
    elasticsearchPluginVersion := ElastiknnVersion,
    elasticsearchVersion := ElasticsearchVersion,
    libraryDependencies ++= Seq(
      "com.google.guava" % "guava" % "28.1-jre",
      "com.google.guava" % "failureaccess" % "1.0.1",
      "org.scalanlp" %% "breeze" % "1.3" % Test,
      "io.circe" %% "circe-parser" % CirceVersion % Test,
<<<<<<< HEAD
      "io.circe" %% "circe-generic-extras" % CirceGenericExtrasVersion % Test,
      "ch.qos.logback" % "logback-classic" % "1.2.11" % Test,
=======
      "io.circe" %% "circe-generic-extras" % CirceVersion % Test,
      "ch.qos.logback" % "logback-classic" % "1.2.3" % Test,
>>>>>>> 05e9addc
      "com.klibisz.futil" %% "futil" % "0.1.2" % Test
    ),
    scalacOptions ++= ScalacOptions,
    Defaults.itSettings,
    TestSettings
  )<|MERGE_RESOLUTION|>--- conflicted
+++ resolved
@@ -106,13 +106,8 @@
       "com.google.guava" % "failureaccess" % "1.0.1",
       "org.scalanlp" %% "breeze" % "1.3" % Test,
       "io.circe" %% "circe-parser" % CirceVersion % Test,
-<<<<<<< HEAD
-      "io.circe" %% "circe-generic-extras" % CirceGenericExtrasVersion % Test,
+      "io.circe" %% "circe-generic-extras" % CirceVersion % Test,
       "ch.qos.logback" % "logback-classic" % "1.2.11" % Test,
-=======
-      "io.circe" %% "circe-generic-extras" % CirceVersion % Test,
-      "ch.qos.logback" % "logback-classic" % "1.2.3" % Test,
->>>>>>> 05e9addc
       "com.klibisz.futil" %% "futil" % "0.1.2" % Test
     ),
     scalacOptions ++= ScalacOptions,
