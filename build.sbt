--- conflicted
+++ resolved
@@ -5,13 +5,8 @@
 
 Global / scalacOptions += "-explain"
 
-<<<<<<< HEAD
 lazy val CirceVersion = "0.14.7"
-lazy val ElasticsearchVersion = "8.13.2"
-=======
-lazy val CirceVersion = "0.14.6"
 lazy val ElasticsearchVersion = "8.13.3"
->>>>>>> d9502d16
 lazy val Elastic4sVersion = "8.11.5"
 lazy val ElastiknnVersion = IO.read(file("version")).strip()
 lazy val LuceneVersion = "9.10.0"
