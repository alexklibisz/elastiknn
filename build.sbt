--- conflicted
+++ resolved
@@ -6,15 +6,9 @@
 
 Global / scalacOptions += "-explain"
 
-<<<<<<< HEAD
-lazy val CirceVersion = "0.14.9"
+lazy val CirceVersion = "0.14.10"
 lazy val ElasticsearchVersion = "8.15.2"
-lazy val Elastic4sVersion = "8.15.0"
-=======
-lazy val CirceVersion = "0.14.10"
-lazy val ElasticsearchVersion = "8.15.1"
 lazy val Elastic4sVersion = "8.15.2"
->>>>>>> cbb6274e
 lazy val ElastiknnVersion = IO.read(file("version")).strip()
 lazy val LuceneVersion = "9.11.1"
 
