--- conflicted
+++ resolved
@@ -6,13 +6,8 @@
 Global / scalacOptions += "-explain"
 
 lazy val CirceVersion = "0.14.7"
-<<<<<<< HEAD
 lazy val ElasticsearchVersion = "8.14.0"
-lazy val Elastic4sVersion = "8.12.0"
-=======
-lazy val ElasticsearchVersion = "8.13.4"
 lazy val Elastic4sVersion = "8.13.0"
->>>>>>> 9aa2a304
 lazy val ElastiknnVersion = IO.read(file("version")).strip()
 lazy val LuceneVersion = "9.10.0"
 
