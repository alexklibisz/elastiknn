--- conflicted
+++ resolved
@@ -6,15 +6,9 @@
 
 Global / scalacOptions += "-explain"
 
-<<<<<<< HEAD
-lazy val CirceVersion = "0.14.12"
+lazy val CirceVersion = "0.14.13"
 lazy val ElasticsearchVersion = "8.17.5"
-lazy val Elastic4sVersion = "8.17.1"
-=======
-lazy val CirceVersion = "0.14.13"
-lazy val ElasticsearchVersion = "8.17.4"
 lazy val Elastic4sVersion = "8.18.0"
->>>>>>> 590fac8c
 lazy val ElastiknnVersion = IO.read(file("version")).strip()
 lazy val LuceneVersion = "9.12.0"
 
