--- conflicted
+++ resolved
@@ -7,13 +7,8 @@
 Global / scalacOptions += "-explain"
 
 lazy val CirceVersion = "0.14.9"
-<<<<<<< HEAD
 lazy val ElasticsearchVersion = "8.15.1"
-lazy val Elastic4sVersion = "8.14.1"
-=======
-lazy val ElasticsearchVersion = "8.15.0"
 lazy val Elastic4sVersion = "8.15.0"
->>>>>>> d3afd2ba
 lazy val ElastiknnVersion = IO.read(file("version")).strip()
 lazy val LuceneVersion = "9.11.1"
 
