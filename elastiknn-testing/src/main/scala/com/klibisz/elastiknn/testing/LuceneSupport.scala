package com.klibisz.elastiknn.testing

import java.nio.file.Files

import com.klibisz.elastiknn.codec.Elastiknn84Codec
import org.apache.lucene.analysis.Analyzer
import org.apache.lucene.codecs.Codec
<<<<<<< HEAD
import org.apache.lucene.codecs.lucene86.Lucene86Codec
=======
>>>>>>> 511a995a
import org.apache.lucene.index._
import org.apache.lucene.search.IndexSearcher
import org.apache.lucene.store.MMapDirectory
import org.elasticsearch.common.lucene.Lucene

trait LuceneSupport {

<<<<<<< HEAD
  def indexAndSearch[I, S](codec: Codec = new Lucene86Codec(), analyzer: Analyzer = Lucene.KEYWORD_ANALYZER)(index: IndexWriter => I)(
=======
  def indexAndSearch[I, S](codec: Codec = new Elastiknn84Codec(), analyzer: Analyzer = Lucene.KEYWORD_ANALYZER)(index: IndexWriter => I)(
>>>>>>> 511a995a
      search: (IndexReader, IndexSearcher) => S): (I, S) = {
    val tmpDir = Files.createTempDirectory(null).toFile
    val indexDir = new MMapDirectory(tmpDir.toPath)
    val indexWriterCfg = new IndexWriterConfig(analyzer).setCodec(codec)
    val indexWriter = new IndexWriter(indexDir, indexWriterCfg)
    val res = try {
      val ires = index(indexWriter)
      indexWriter.commit()
      indexWriter.forceMerge(1)
      indexWriter.close()
      val indexReader = DirectoryReader.open(indexDir)
      val sres = try search(indexReader, new IndexSearcher(indexReader))
      finally indexReader.close()
      (ires, sres)
    } finally {
      indexWriter.close()
      tmpDir.delete()
    }
    res
  }

}<|MERGE_RESOLUTION|>--- conflicted
+++ resolved
@@ -2,13 +2,9 @@
 
 import java.nio.file.Files
 
-import com.klibisz.elastiknn.codec.Elastiknn84Codec
+import com.klibisz.elastiknn.codec.Elastiknn86Codec
 import org.apache.lucene.analysis.Analyzer
 import org.apache.lucene.codecs.Codec
-<<<<<<< HEAD
-import org.apache.lucene.codecs.lucene86.Lucene86Codec
-=======
->>>>>>> 511a995a
 import org.apache.lucene.index._
 import org.apache.lucene.search.IndexSearcher
 import org.apache.lucene.store.MMapDirectory
@@ -16,11 +12,7 @@
 
 trait LuceneSupport {
 
-<<<<<<< HEAD
-  def indexAndSearch[I, S](codec: Codec = new Lucene86Codec(), analyzer: Analyzer = Lucene.KEYWORD_ANALYZER)(index: IndexWriter => I)(
-=======
-  def indexAndSearch[I, S](codec: Codec = new Elastiknn84Codec(), analyzer: Analyzer = Lucene.KEYWORD_ANALYZER)(index: IndexWriter => I)(
->>>>>>> 511a995a
+  def indexAndSearch[I, S](codec: Codec = new Elastiknn86Codec(), analyzer: Analyzer = Lucene.KEYWORD_ANALYZER)(index: IndexWriter => I)(
       search: (IndexReader, IndexSearcher) => S): (I, S) = {
     val tmpDir = Files.createTempDirectory(null).toFile
     val indexDir = new MMapDirectory(tmpDir.toPath)
