--- conflicted
+++ resolved
@@ -13,7 +13,6 @@
 import scala.util.hashing.MurmurHash3.orderedHash
 
 /**
-<<<<<<< HEAD
   * Tests for recall regressions for all of the mappings and their queries using random vectors.
   * There are some subtleties:
   * - Recall is evaluated based on the scores returned, not the ids, to account for cases where multiple vectors could
@@ -24,18 +23,6 @@
   *   the same query, I have seen different results at times. This seems to be an effect at the Elasticsearch level.
   *   I've tested at the Lucene (sans ES) level and that seems to be reliably deterministic.
   */
-=======
- * Tests for recall regressions for all of the mappings and their queries using random vectors.
- * There are some subtleties:
- * - Recall is evaluated based on the scores returned, not the ids, to account for cases where multiple vectors could
- *   have the same score relative a query vector.
- * - Using more shards will generally increase recall for LSH queries because candidates are evaluated per _segment_.
- *   Each shard can have a non-specific number of segments but we merge each shard to a specific number.
- * - Repeated query results against the same index should be deterministic. However if you re-index the data and run
- *   the same query, I have seen different results at times. This seems to be an effect at the Elasticsearch level.
- *   I've tested at the Lucene (sans ES) level and that seems to be reliably deterministic.
- */
->>>>>>> c48b9e17
 class NearestNeighborsQueryRecallSuite extends AsyncFunSuite with Matchers with ElasticAsyncClient {
 
   // Each test case consists of setting up one Mapping and then running several queries against that mapping.
