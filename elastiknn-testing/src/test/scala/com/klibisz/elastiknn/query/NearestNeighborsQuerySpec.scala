package com.klibisz.elastiknn.query

import java.util.UUID

import com.klibisz.elastiknn.api._
import com.klibisz.elastiknn.client.Elastic4sCompatibility._
import com.klibisz.elastiknn.client.ElastiknnRequests
import com.klibisz.elastiknn.testing.{ElasticAsyncClient, SilentMatchers}
import com.sksamuel.elastic4s.ElasticDsl._
import com.sksamuel.elastic4s.XContentFactory
import com.sksamuel.elastic4s.requests.common.RefreshPolicy
import com.sksamuel.elastic4s.requests.indexes.IndexRequest
import org.scalatest.{AsyncFunSpec, Inspectors, Matchers, _}

import scala.concurrent.Future
import scala.util.Random
import scala.util.hashing.MurmurHash3

class NearestNeighborsQuerySpec extends AsyncFunSpec with Matchers with Inspectors with ElasticAsyncClient with SilentMatchers {

  // https://github.com/alexklibisz/elastiknn/issues/60
  describe("Vectors in nested fields") {
    implicit val rng: Random = new Random(0)
    val index = "issue-60"
    val vec = Vec.DenseFloat.random(10)
    val mapping = Mapping.DenseFloat(vec.values.length)
    val nestedFields = Seq(
      "vec",
      "foo.vec",
      "foo.bar.vec",
      "foo.bar.baz.vec"
    )

    for {
      nestedField <- nestedFields
    } yield {
      val (mappingSource, docSource) = {
        val subFields = nestedField.split('.')
        val xMapping = XContentFactory.obj()
        val xDoc = XContentFactory.obj()
        xMapping.startObject("properties")
        subFields.init.foreach { f =>
          xMapping.startObject(f)
          xMapping.startObject("properties")
          xDoc.startObject(f)
        }
        xMapping.rawField(subFields.last, ElasticsearchCodec.mapping(mapping).spaces2)
        xDoc.rawField(subFields.last, ElasticsearchCodec.vec(vec).spaces2)
        subFields.init.foreach { _ =>
          xMapping.endObject()
          xMapping.endObject()
          xDoc.endObject()
        }
        xMapping.endObject()
        xDoc.endObject()
        (xMapping.string(), xDoc.string())
      }
      it(s"works with nested field: $nestedField") {
        for {
          _ <- deleteIfExists(index)
          _ <- eknn.createIndex(index)
          _ <- eknn.execute(putMapping(index).rawSource(mappingSource))
          _ <- eknn.execute(indexInto(index).source(docSource).refresh(RefreshPolicy.IMMEDIATE))
          res <- eknn.execute(search(index).query(NearestNeighborsQuery.Exact(nestedField, Similarity.L2, vec)))
        } yield {
          res.result.hits.hits should have length 1
          res.result.hits.maxScore shouldBe 1.0
        }
      }
    }
  }

  // https://github.com/alexklibisz/elastiknn/issues/97
  describe("Usage in query rescorer") {
    implicit val rng: Random = new Random(0)
    val indexPrefix = "issue-97"

    // Generate a corpus of docs. Small number of the them have color blue, rest have color green.
    val dims = 10
    val numTotal = 1000
    val numBlue = 100
    val corpus: Seq[(String, Vec.DenseFloat, String)] =
      (0 until numTotal).map(i => (s"v$i", Vec.DenseFloat.random(dims), if (i < numBlue) "blue" else "green"))

    // Make sure there are fewer candidates than the whole corpus. This ensures the filter is executed before the knn.
    val candidates = numBlue

    // Test with multiple mappings/queries.
    val queryVec = Vec.DenseFloat.random(dims)
    val mappingsAndQueries = Seq(
      Mapping.L2Lsh(dims, 40, 1, 2) -> Seq(
        NearestNeighborsQuery.Exact("vec", Similarity.L2, queryVec),
        NearestNeighborsQuery.Exact("vec", Similarity.Angular, queryVec),
        NearestNeighborsQuery.L2Lsh("vec", candidates, vec = queryVec)
      ),
      Mapping.AngularLsh(dims, 40, 1) -> Seq(
        NearestNeighborsQuery.Exact("vec", Similarity.L2, queryVec),
        NearestNeighborsQuery.Exact("vec", Similarity.Angular, queryVec),
        NearestNeighborsQuery.AngularLsh("vec", candidates, queryVec)
      )
    )

    for {
      (mapping, queries) <- mappingsAndQueries
      query: NearestNeighborsQuery <- queries
      index = s"$indexPrefix-${MurmurHash3.orderedHash(Seq(mapping, query), 0).toString}"
    } it(s"filters with mapping [${mapping}] and query [${query}] in index [$index]") {
      val rawMapping =
        s"""
           |{
           |  "properties": {
           |    "vec": ${ElasticsearchCodec.mapping(mapping).noSpaces},
           |    "color": {
           |      "type": "keyword"
           |    }
           |  }
           |}
           |""".stripMargin
      val rawQuery =
        s"""
           |{
           |  "size": $numBlue,
           |  "query": {
           |    "term": { "color": "blue" }
           |  },
           |  "rescore": {
           |    "window_size": $candidates,
           |    "query": {
           |      "rescore_query": {
           |        "elastiknn_nearest_neighbors": ${ElasticsearchCodec.nospaces(query)}
           |      },
           |      "query_weight": 0,
           |      "rescore_query_weight": 1
           |    }
           |  }
           |}
           |""".stripMargin
      for {
        _ <- deleteIfExists(index)
        _ <- eknn.createIndex(index)
        _ <- eknn.execute(putMapping(index).rawSource(rawMapping))
        _ <- Future.traverse(corpus.grouped(100)) { batch =>
          val reqs = batch.map {
            case (id, vec, color) =>
              val docSource = s"""{ "vec": ${ElasticsearchCodec.nospaces(vec)}, "color": "$color" }"""
              indexInto(index).id(id).source(docSource)
          }
          eknn.execute(bulk(reqs))
        }
        _ <- eknn.execute(refreshIndex(index))
        res <- eknn.execute(search(index).source(rawQuery))
      } yield {
        res.result.hits.hits.length shouldBe numBlue
        res.result.hits.hits.map(_.id).toSet shouldBe corpus.filter(_._3 == "blue").map(_._1).toSet
      }
    }
  }

  describe("Usage in function score query") {
    implicit val rng: Random = new Random(0)
    val indexPrefix = "issue-97b"

    // Generate a corpus of docs. Small number of the them have color blue, rest have color green.
    val dims = 10
    val numTotal = 1000
    val numBlue = 100
    val corpus: Seq[(String, Vec.DenseFloat, String)] =
      (0 until numTotal).map(i => (s"v$i", Vec.DenseFloat.random(dims), if (i < numBlue) "blue" else "green"))

    // Make sure there are fewer candidates than the whole corpus. This ensures the filter is executed before the knn.
    val candidates = numBlue

    // Test with multiple mappings/queries.
    val queryVec = Vec.DenseFloat.random(dims)
    val mappingsAndQueries = Seq(
      Mapping.L2Lsh(dims, 40, 1, 2) -> Seq(
        NearestNeighborsQuery.Exact("vec", Similarity.L2, queryVec),
        NearestNeighborsQuery.Exact("vec", Similarity.Angular, queryVec),
        NearestNeighborsQuery.L2Lsh("vec", candidates, vec = queryVec)
      ),
      Mapping.AngularLsh(dims, 40, 1) -> Seq(
        NearestNeighborsQuery.Exact("vec", Similarity.L2, queryVec),
        NearestNeighborsQuery.Exact("vec", Similarity.Angular, queryVec),
        NearestNeighborsQuery.AngularLsh("vec", candidates, queryVec)
      )
    )

    for {
      (mapping, queries) <- mappingsAndQueries
      query: NearestNeighborsQuery <- queries
      index = s"$indexPrefix-${MurmurHash3.orderedHash(Seq(mapping, query), 0).toString}"
    } it(s"filters with mapping [${mapping}] and query [${query}] in index [$index]") {
      val rawMapping =
        s"""
           |{
           |  "properties": {
           |    "vec": ${ElasticsearchCodec.mapping(mapping).noSpaces},
<<<<<<< HEAD
           |    "color": {
           |      "type": "keyword"
           |    }
           |  }
           |}
           |""".stripMargin
      val rawQuery =
=======
           |    "color": { "type": "keyword" }
           |  }
           |}
           |""".stripMargin

      val termQuery =
        s"""
           |{
           |  "size": $numBlue,
           |  "query": { "term": { "color": "blue" } }
           |}
           |""".stripMargin

      val functionScoreQueryReplace =
>>>>>>> 34f98310
        s"""
           |{
           |  "size": $numBlue,
           |  "query": {
           |    "function_score": {
<<<<<<< HEAD
           |      "query": {
           |        "term": { "color": "blue" }
           |      },
=======
           |      "query": { "term": { "color": "blue" } },
           |      "boost_mode": "replace",
>>>>>>> 34f98310
           |      "elastiknn_nearest_neighbors": ${ElasticsearchCodec.nospaces(query)}
           |    }
           |  }
           |}
           |""".stripMargin
<<<<<<< HEAD
=======

      val functionScoreQuerySumWeight3 =
        s"""
           |{
           |  "size": $numBlue,
           |  "query": {
           |    "function_score": {
           |      "query": { "term": { "color": "blue" } },
           |      "boost_mode": "sum",
           |      "functions": [
           |        {
           |          "elastiknn_nearest_neighbors": ${ElasticsearchCodec.nospaces(query)},
           |          "weight": 3
           |        }
           |      ]
           |    }
           |  }
           |}
           |""".stripMargin

>>>>>>> 34f98310
      for {
        _ <- deleteIfExists(index)
        _ <- eknn.createIndex(index)
        _ <- eknn.execute(putMapping(index).rawSource(rawMapping))
        _ <- Future.traverse(corpus.grouped(100)) { batch =>
          val reqs = batch.map {
            case (id, vec, color) =>
              val docSource = s"""{ "vec": ${ElasticsearchCodec.nospaces(vec)}, "color": "$color" }"""
              indexInto(index).id(id).source(docSource)
          }
          eknn.execute(bulk(reqs))
        }
        _ <- eknn.execute(refreshIndex(index))
<<<<<<< HEAD
        res <- eknn.execute(search(index).source(rawQuery))
      } yield {
        res.result.hits.hits.length shouldBe numBlue
        res.result.hits.hits.map(_.id).toSet shouldBe corpus.filter(_._3 == "blue").map(_._1).toSet
=======
        // Simple term query that just returns all docs with "color": "blue".
        termRes <- eknn.execute(search(index).source(termQuery)).map(_.result)

        // Function score query that runs KNN on docs matching "color": "blue" and returns the KNN score.
        fsReplaceRes <- eknn.execute(search(index).source(functionScoreQueryReplace)).map(_.result)

        // Function score query that runs KNN on docs matching "color": "blue" and returns the terms score + 3 * KNN score.
        // The previous two queries are used to check the results of this query.
        fsSumWeightedRes <- eknn.execute(search(index).source(functionScoreQuerySumWeight3)).map(_.result)
      } yield {
        val blueIds = corpus.filter(_._3 == "blue").map(_._1).toSet

        termRes.hits.hits.length shouldBe numBlue
        termRes.hits.hits.map(_.id).toSet shouldBe blueIds

        fsReplaceRes.hits.hits.length shouldBe numBlue
        fsReplaceRes.hits.hits.map(_.id).toSet shouldBe blueIds

        fsSumWeightedRes.hits.hits.length shouldBe numBlue
        fsSumWeightedRes.hits.hits.map(_.id).toSet shouldBe blueIds

        val termScoreById = termRes.hits.hits.map(h => (h.id -> h.score)).toMap
        val fsReplaceScoreById = fsReplaceRes.hits.hits.map(h => (h.id -> h.score)).toMap
        forAll(fsSumWeightedRes.hits.hits.toVector) { h =>
          val expected: Double = (termScoreById(h.id) + 3 * fsReplaceScoreById(h.id))
          h.score.toDouble shouldBe expected +- 0.001
        }
>>>>>>> 34f98310
      }
    }
  }

  // https://gitter.im/elastiknn/community?at=5f3012df65e829425e70ee31
  describe("Sparse bool vectors with unsorted indices") {
    implicit val rng: Random = new Random(0)
    val indexPrefix = "test-sbv-unsorted"

    val dims = 20000
    val corpus = Vec.SparseBool.randoms(dims, 100)

    val queryVec = {
      val sorted = corpus.head
      val shuffled = rng.shuffle(sorted.trueIndices.toVector).toArray
      sorted.copy(shuffled)
    }

    // Test with multiple mappings/queries.
    val mappingsAndQueries = Seq(
      Mapping.SparseBool(dims) -> Seq(
        NearestNeighborsQuery.Exact("vec", Similarity.Jaccard, queryVec),
        NearestNeighborsQuery.Exact("vec", Similarity.Hamming, queryVec),
      ),
      Mapping.JaccardLsh(dims, 40, 1) -> Seq(
        NearestNeighborsQuery.Exact("vec", Similarity.Jaccard, queryVec),
        NearestNeighborsQuery.Exact("vec", Similarity.Hamming, queryVec),
        NearestNeighborsQuery.JaccardLsh("vec", 100, queryVec)
      ),
      Mapping.HammingLsh(dims, 40, 2) -> Seq(
        NearestNeighborsQuery.Exact("vec", Similarity.Jaccard, queryVec),
        NearestNeighborsQuery.Exact("vec", Similarity.Hamming, queryVec),
        NearestNeighborsQuery.HammingLsh("vec", 100, queryVec)
      )
    )

    for {
      (mapping, queries) <- mappingsAndQueries
      query <- queries
    } it(s"finds unsorted sparse bool vecs with mapping [${mapping}] and query [${query}]") {
      val index = s"$indexPrefix-${UUID.randomUUID.toString}"
      for {
        _ <- deleteIfExists(index)
        _ <- eknn.createIndex(index)
        _ <- eknn.putMapping(index, "vec", "id", mapping)
        _ <- eknn.execute(refreshIndex(index))
        _ <- eknn.index(index, "vec", corpus, "id", corpus.indices.map(i => s"v$i"))
        _ <- eknn.execute(refreshIndex(index))
        res <- eknn.nearestNeighbors(index, query, 5, "id")
      } yield {
        res.result.maxScore shouldBe 1d
        res.result.hits.hits.head.id shouldBe "v0"
      }
    }
  }

  describe("Deleting vectors") {

    // https://github.com/alexklibisz/elastiknn/issues/158
    it("index, search, delete some, search, replace them, search again") {

      implicit val rng: Random = new Random(0)
      val (index, vecField, idField, dims) = ("issue-158", "vec", "id", 100)
      val corpus = Vec.DenseFloat.randoms(dims, 1000)
      val ids = corpus.indices.map(i => s"v$i")
      val mapping = Mapping.L2Lsh(dims, 50, 1, 2)
      val query = NearestNeighborsQuery.L2Lsh(vecField, 30, 1)

      def searchDeleteSearchReplace(): Future[Assertion] = {
        val randomIdx = rng.nextInt(corpus.length)
        val (vec, id) = (corpus(randomIdx), ids(randomIdx))
        for {
          c1 <- eknn.execute(count(index))
          _ = c1.result.count shouldBe corpus.length

          // Search for the randomly-picked vector. It should be its own best match.
          s1 <- eknn.nearestNeighbors(index, query.withVec(vec), 10, idField)
          _ = s1.result.hits.hits.headOption.map(_.id) shouldBe Some(id)

          // Delete the top five vectors.
          deletedIdxs = s1.result.hits.hits.take(5).map(_.id.drop(1).toInt).toSeq
          _ <- Future.traverse(deletedIdxs.map(ids.apply).map(deleteById(index, _)))(eknn.execute(_))
          _ <- eknn.execute(refreshIndex(index))
          c2 <- eknn.execute(count(index))
          _ = c2.result.count shouldBe (corpus.length - deletedIdxs.length)

          // Search again for the original vector. The previous last five results should be the new top five.
          s2 <- eknn.nearestNeighbors(index, query.withVec(vec), 10, idField)
          _ = s2.result.hits.hits.map(_.id).take(5).toSeq shouldBe s1.result.hits.hits.map(_.id).takeRight(5).toSeq

          // Put the deleted vectors back.
          _ <- eknn.index(index, vecField, deletedIdxs.map(corpus.apply), idField, deletedIdxs.map(ids.apply))
          _ <- eknn.execute(refreshIndex(index))
          c3 <- eknn.execute(count(index))
          _ = c3.result.count shouldBe corpus.length

          // Search again for the same original vector.
          s3 <- eknn.nearestNeighbors(index, query.withVec(vec), 10, idField)
          _ = s3.result.hits.hits.map(_.id).sorted shouldBe s1.result.hits.hits.map(_.id).sorted

        } yield Assertions.succeed
      }

      for {
        _ <- deleteIfExists(index)
        _ <- eknn.createIndex(index)
        _ <- eknn.putMapping(index, vecField, idField, mapping)
        _ <- eknn.index(index, vecField, corpus, idField, ids)
        _ <- eknn.execute(refreshIndex(index))

        _ <- searchDeleteSearchReplace()
        _ <- searchDeleteSearchReplace()
        _ <- searchDeleteSearchReplace()
        _ <- searchDeleteSearchReplace()
        _ <- searchDeleteSearchReplace()

      } yield Assertions.succeed
    }
  }

  describe("count vectors using the exists clause") {
    implicit val rng: Random = new Random(0)
    val (index, field, id) = ("issue-174", "vec", "id")
    val corpus = Vec.DenseFloat.randoms(128, 99)
    val ids = corpus.indices.map(i => s"v$i")
    val mappings = Seq(
      Mapping.DenseFloat(corpus.head.dims),
      Mapping.L2Lsh(corpus.head.dims, 50, 1, 2)
    )
    for {
      mapping <- mappings
    } it(s"counts vectors for mapping $mapping") {
      for {
        _ <- deleteIfExists(index)
        _ <- eknn.createIndex(index)
        _ <- eknn.putMapping(index, field, id, mapping)
        _ <- eknn.index(index, field, corpus, id, ids)
        _ <- eknn.execute(refreshIndex(index))
        c1 <- eknn.execute(count(index))
        c2 <- eknn.execute(count(index).query(existsQuery(field)))
      } yield {
        c1.result.count shouldBe corpus.length
        c2.result.count shouldBe corpus.length
      }
    }
  }

  // https://github.com/alexklibisz/elastiknn/issues/176
  describe("Storing, searching multiple vectors in the same doc") {

    it("stores and searches docs with multiple vectors") {
      implicit val rng: Random = new Random(0)

      val index = "issue-176"
      val dims = 10
      val n = 100

      val genDF = () => ElasticsearchCodec.nospaces(Vec.DenseFloat.random(dims))
      val genSB = () => ElasticsearchCodec.nospaces(Vec.SparseBool.random(dims))

      // (Field name, mapping, function to generate a random vector, query to execute)
      // Some of them are intentionally duplicated.
      val fields: Seq[(String, Mapping, () => String, NearestNeighborsQuery)] = Seq(
        ("d1", Mapping.DenseFloat(dims), genDF, NearestNeighborsQuery.Exact("d1", Similarity.L2)),
        ("d2", Mapping.AngularLsh(dims, 10, 1), genDF, NearestNeighborsQuery.AngularLsh("d2", n)),
        ("d3", Mapping.AngularLsh(dims, 10, 1), genDF, NearestNeighborsQuery.AngularLsh("d3", n)),
        ("d4", Mapping.L2Lsh(dims, 21, 2, 3), genDF, NearestNeighborsQuery.L2Lsh("d4", n)),
        ("d5", Mapping.PermutationLsh(dims, 6, false), genDF, NearestNeighborsQuery.PermutationLsh("d5", Similarity.Angular, n)),
        ("b1", Mapping.SparseBool(dims), genSB, NearestNeighborsQuery.Exact("b1", Similarity.Jaccard)),
        ("b2", Mapping.SparseIndexed(dims), genSB, NearestNeighborsQuery.SparseIndexed("b2", Similarity.Jaccard)),
        ("b3", Mapping.JaccardLsh(dims, 10, 2), genSB, NearestNeighborsQuery.JaccardLsh("b3", n)),
        ("b4", Mapping.JaccardLsh(dims, 10, 2), genSB, NearestNeighborsQuery.JaccardLsh("b4", n)),
        ("b5", Mapping.HammingLsh(dims, 10, 3), genSB, NearestNeighborsQuery.HammingLsh("b5", n))
      )

      // Define a mapping with one field for each of the above fields.
      val combinedMapping = {
        val vecFields = fields.map {
          case (name, mapping, _, _) => s""" "$name": ${ElasticsearchCodec.nospaces(mapping)} """
        }
        s"""
             |{
             |  "properties": {
             |    "id": {
             |      "type": "keyword",
             |      "store": true
             |    },
             |    ${vecFields.mkString(",\n")}
             |  }
             |}
             |""".stripMargin
      }

      // Generate docs and index requests for documents that implement this mapping.
      val indexReqs = (0 until n).map { i =>
        val vecFields = fields.map {
          case (name, _, gen, _) => s""""$name":${gen()}"""
        }
        val id = s"v$i"
        val source = s""" { "id": "$id", ${vecFields.mkString(",")} } """
        IndexRequest(index, id = Some(id), source = Some(source))
      }

      // Requests to count the number of docs in which each field exists.
      val countExistsReqs = fields.map(_._1).map(field => count(index).query(existsQuery(field)))

      for {
        _ <- deleteIfExists(index)
        _ <- eknn.createIndex(index)
        _ <- eknn.execute(putMapping(index).rawSource(combinedMapping))
        _ <- eknn.execute(bulk(indexReqs))
        _ <- eknn.execute(refreshIndex(index))
        counts <- Future.sequence(countExistsReqs.map(eknn.execute(_)))
        neighbors <- Future.traverse(fields) {
          case (name, _, _, query) =>
            eknn.nearestNeighbors(index, query.withVec(Vec.Indexed(index, "v0", name)), 5, "id")
        }
      } yield {
        counts.length shouldBe fields.length
        neighbors.length shouldBe fields.length
        forAll(counts.map(_.result.count))(_ shouldBe n)
        forAll(neighbors.map(_.result.hits.hits.head.id))(_ shouldBe "v0")
      }
    }
  }

  describe("Search when not all documents have vectors") {

    // Based on two issues:
    // https://github.com/alexklibisz/elastiknn/issues/181
    // https://github.com/alexklibisz/elastiknn/issues/180
    // This seemed to only cause runtime issues with >= 20k documents.
    // The solution was to ensure the DocIdSetIterator in the MatchHashesAndScoreQuery begins iterating at docID = -1.
    it("Searches docs with a vector mapping, but only half the indexed docs have vectors") {
      implicit val rng = new Random(0)
      val index = "issue-181"
      val (vecField, idField, dims, numDocs) = ("vec", "id", 128, 20000)
      val vecMapping: Mapping = Mapping.AngularLsh(dims, 99, 1)
      val mappingJsonString =
        s"""
           |{
           |  "properties": {
           |    "$vecField": ${ElasticsearchCodec.encode(vecMapping).spaces2},
           |    "$idField": { "type": "keyword" }
           |  }
           |}
           |""".stripMargin

      val v0 = Vec.DenseFloat.random(dims)

      for {
        _ <- deleteIfExists(index)
        _ <- eknn.createIndex(index)
        _ <- eknn.execute(putMapping(index).rawSource(mappingJsonString))
        _ <- Future.traverse((0 until numDocs).grouped(500)) { ids =>
          val reqs = ids.map { i =>
            if (i % 2 == 0) ElastiknnRequests.index(index, vecField, if (i == 0) v0 else Vec.DenseFloat.random(dims), idField, s"v$i")
            else indexInto(index).id(s"v$i").fields(Map(idField -> s"v$i"))
          }
          eknn.execute(bulk(reqs))
        }
        _ <- eknn.execute(refreshIndex(index))

        countWithIdField <- eknn.execute(count(index).query(existsQuery(idField)))
        countWithVecField <- eknn.execute(count(index).query(existsQuery(vecField)))
        _ = countWithIdField.result.count shouldBe numDocs
        _ = countWithVecField.result.count shouldBe numDocs / 2

        nbrsExact <- eknn.nearestNeighbors(index, NearestNeighborsQuery.Exact(vecField, Similarity.Angular, v0), 10, idField)
        _ = nbrsExact.result.hits.hits.length shouldBe 10
        _ = nbrsExact.result.hits.hits.head.score shouldBe 2f

        nbrsApprox <- eknn.nearestNeighbors(index, NearestNeighborsQuery.AngularLsh(vecField, 13, v0), 10, idField)
        _ = nbrsApprox.result.hits.hits.length shouldBe 10
        _ = nbrsApprox.result.hits.hits.head.score shouldBe 2f
      } yield Assertions.succeed
    }
  }

}<|MERGE_RESOLUTION|>--- conflicted
+++ resolved
@@ -195,15 +195,6 @@
            |{
            |  "properties": {
            |    "vec": ${ElasticsearchCodec.mapping(mapping).noSpaces},
-<<<<<<< HEAD
-           |    "color": {
-           |      "type": "keyword"
-           |    }
-           |  }
-           |}
-           |""".stripMargin
-      val rawQuery =
-=======
            |    "color": { "type": "keyword" }
            |  }
            |}
@@ -218,27 +209,18 @@
            |""".stripMargin
 
       val functionScoreQueryReplace =
->>>>>>> 34f98310
         s"""
            |{
            |  "size": $numBlue,
            |  "query": {
            |    "function_score": {
-<<<<<<< HEAD
-           |      "query": {
-           |        "term": { "color": "blue" }
-           |      },
-=======
            |      "query": { "term": { "color": "blue" } },
            |      "boost_mode": "replace",
->>>>>>> 34f98310
            |      "elastiknn_nearest_neighbors": ${ElasticsearchCodec.nospaces(query)}
            |    }
            |  }
            |}
            |""".stripMargin
-<<<<<<< HEAD
-=======
 
       val functionScoreQuerySumWeight3 =
         s"""
@@ -259,7 +241,6 @@
            |}
            |""".stripMargin
 
->>>>>>> 34f98310
       for {
         _ <- deleteIfExists(index)
         _ <- eknn.createIndex(index)
@@ -273,12 +254,6 @@
           eknn.execute(bulk(reqs))
         }
         _ <- eknn.execute(refreshIndex(index))
-<<<<<<< HEAD
-        res <- eknn.execute(search(index).source(rawQuery))
-      } yield {
-        res.result.hits.hits.length shouldBe numBlue
-        res.result.hits.hits.map(_.id).toSet shouldBe corpus.filter(_._3 == "blue").map(_._1).toSet
-=======
         // Simple term query that just returns all docs with "color": "blue".
         termRes <- eknn.execute(search(index).source(termQuery)).map(_.result)
 
@@ -306,7 +281,6 @@
           val expected: Double = (termScoreById(h.id) + 3 * fsReplaceScoreById(h.id))
           h.score.toDouble shouldBe expected +- 0.001
         }
->>>>>>> 34f98310
       }
     }
   }
