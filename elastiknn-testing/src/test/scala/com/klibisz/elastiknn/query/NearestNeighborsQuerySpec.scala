package com.klibisz.elastiknn.query

//import java.util.UUID
//
//import com.klibisz.elastiknn.api._
//import com.klibisz.elastiknn.client.Elastic4sCompatibility._
//import com.klibisz.elastiknn.testing.{ElasticAsyncClient, SilentMatchers}
//import com.sksamuel.elastic4s.ElasticDsl._
//import com.sksamuel.elastic4s.XContentFactory
//import com.sksamuel.elastic4s.requests.common.RefreshPolicy
//import org.scalatest.{AsyncFunSpec, Inspectors, Matchers, _}
//
//import scala.concurrent.Future
//import scala.util.Random

import com.klibisz.elastiknn.api._
import com.klibisz.elastiknn.testing.{ElasticAsyncClient, SilentMatchers}
import com.sksamuel.elastic4s.ElasticDsl._
<<<<<<< HEAD
import org.scalatest.{AsyncFunSpec, Inspectors, Matchers}
=======
import com.sksamuel.elastic4s.XContentFactory
import com.sksamuel.elastic4s.requests.common.RefreshPolicy
import org.scalatest.{AsyncFunSpec, Inspectors, Matchers, _}
>>>>>>> 073950e6

import scala.concurrent.Future
import scala.util.Random
import scala.util.hashing.MurmurHash3

class NearestNeighborsQuerySpec extends AsyncFunSpec with Matchers with Inspectors with ElasticAsyncClient with SilentMatchers {

//  // https://github.com/alexklibisz/elastiknn/issues/60
//  describe("Vectors in nested fields") {
//    implicit val rng: Random = new Random(0)
//    val index = "issue-60"
//    val vec = Vec.DenseFloat.random(10)
//    val mapping = Mapping.DenseFloat(vec.values.length)
//    val nestedFields = Seq(
//      "vec",
//      "foo.vec",
//      "foo.bar.vec",
//      "foo.bar.baz.vec"
//    )
//
//    for {
//      nestedField <- nestedFields
//    } yield {
//      val (mappingSource, docSource) = {
//        val subFields = nestedField.split('.')
//        val xMapping = XContentFactory.obj()
//        val xDoc = XContentFactory.obj()
//        xMapping.startObject("properties")
//        subFields.init.foreach { f =>
//          xMapping.startObject(f)
//          xMapping.startObject("properties")
//          xDoc.startObject(f)
//        }
//        xMapping.rawField(subFields.last, ElasticsearchCodec.mapping(mapping).spaces2)
//        xDoc.rawField(subFields.last, ElasticsearchCodec.vec(vec).spaces2)
//        subFields.init.foreach { _ =>
//          xMapping.endObject()
//          xMapping.endObject()
//          xDoc.endObject()
//        }
//        xMapping.endObject()
//        xDoc.endObject()
//        (xMapping.string(), xDoc.string())
//      }
//      it(s"works with nested field: $nestedField") {
//        for {
//          _ <- deleteIfExists(index)
//          _ <- eknn.execute(createIndex(index))
//          _ <- eknn.execute(putMapping(index).rawSource(mappingSource))
//          _ <- eknn.execute(indexInto(index).source(docSource).refresh(RefreshPolicy.IMMEDIATE))
//          res <- eknn.execute(search(index).query(NearestNeighborsQuery.Exact(nestedField, Similarity.L2, vec)))
//        } yield {
//          res.result.hits.hits should have length 1
//          res.result.hits.maxScore shouldBe 1.0
//        }
//      }
//    }
//  }

  // https://github.com/alexklibisz/elastiknn/issues/97
  describe("Query with filter on another field") {
    implicit val rng: Random = new Random(0)
    val indexPrefix = "issue-97"

    // Generate a corpus of 100 docs. < 10 of the them have color blue, rest have color red.
    val dims = 10
    val numBlue = 8
    val corpus = (0 until 100).map(i => (s"v$i", Vec.DenseFloat.random(dims), if (i < numBlue) "blue" else "red"))

    // Make sure there are fewer candidates than the whole corpus. This ensures the filter is executed before the knn.
    val candidates = 10

    // Test with multiple mappings/queries.
    val queryVec = Vec.DenseFloat.random(dims)
    val mappingsAndQueries = Seq(
<<<<<<< HEAD
//      Mapping.L2Lsh(dims, 40, 1, 2) -> Seq(
//        NearestNeighborsQuery.Exact("vec", Similarity.L2, queryVec),
//        NearestNeighborsQuery.Exact("vec", Similarity.Angular, queryVec),
//        NearestNeighborsQuery.L2Lsh("vec", 100, vec = queryVec)
//      ),
      Mapping.AngularLsh(dims, 40, 1) -> Seq(
//        NearestNeighborsQuery.Exact("vec", Similarity.L2, queryVec),
//        NearestNeighborsQuery.Exact("vec", Similarity.Angular, queryVec),
        NearestNeighborsQuery.AngularLsh("vec", 100, queryVec)
=======
      Mapping.L2Lsh(dims, 40, 1, 2) -> Seq(
        NearestNeighborsQuery.Exact("vec", Similarity.L2, queryVec),
        NearestNeighborsQuery.Exact("vec", Similarity.Angular, queryVec),
        NearestNeighborsQuery.L2Lsh("vec", candidates, vec = queryVec)
      ),
      Mapping.AngularLsh(dims, 40, 1) -> Seq(
        NearestNeighborsQuery.Exact("vec", Similarity.L2, queryVec),
        NearestNeighborsQuery.Exact("vec", Similarity.Angular, queryVec),
        NearestNeighborsQuery.AngularLsh("vec", candidates, queryVec)
>>>>>>> 073950e6
      )
    )

    for {
      (mapping, queries) <- mappingsAndQueries
      query: NearestNeighborsQuery <- queries
    } it(s"filters with mapping [${mapping}] and query [${query}]") {
<<<<<<< HEAD
      val index = s"$indexPrefix-${MurmurHash3.orderedHash(Seq(mapping, query), 0)}"
=======
      val index = s"$indexPrefix-${MurmurHash3.orderedHash(Seq(mapping, query), 0).toString}"
>>>>>>> 073950e6
      val rawMapping =
        s"""
           |{
           |  "properties": {
           |    "vec": ${ElasticsearchCodec.mapping(mapping).noSpaces},
           |    "color": {
           |      "type": "keyword"
           |    }
           |  }
           |}
           |""".stripMargin
      val rawQuery =
        s"""
           |{
           |  "query": {
           |    "term": { "color": "blue" }
           |  },
           |  "rescore": {
           |    "window_size": $candidates,
           |    "query": {
           |      "rescore_query": {
           |        "elastiknn_nearest_neighbors": ${ElasticsearchCodec.nearestNeighborsQuery(query).spaces4}
           |      },
           |      "query_weight": 0,
           |      "rescore_query_weight": 1
           |    }
           |  }
           |}
           |""".stripMargin
      for {
        _ <- deleteIfExists(index)
        _ <- eknn.execute(createIndex(index).shards(1).replicas(1))
        _ <- eknn.execute(putMapping(index).rawSource(rawMapping))
        _ <- Future.traverse(corpus) {
          case (id, vec, color) =>
            val docSource =
              s"""
                 |{
                 |  "vec": ${ElasticsearchCodec.nospaces(vec)},
                 |  "color": "$color"
                 |}
                 |""".stripMargin
            eknn.execute(indexInto(index).id(id).source(docSource))
        }
        _ <- eknn.execute(refreshIndex(index))
        res <- eknn.execute(search(index).source(rawQuery))
      } yield {
        res.result.hits.hits.length shouldBe numBlue
        res.result.hits.hits.map(_.id).toSet shouldBe corpus.filter(_._3 == "blue").map(_._1).toSet
      }
    }
  }

<<<<<<< HEAD
//  // https://gitter.im/elastiknn/community?at=5f3012df65e829425e70ee31
//  describe("Sparse bool vectors with unsorted indices") {
//    implicit val rng: Random = new Random(0)
//    val indexPrefix = "test-sbv-unsorted"
//
//    val dims = 20000
//    val corpus = Vec.SparseBool.randoms(dims, 100)
//
//    val queryVec = {
//      val sorted = corpus.head
//      val shuffled = rng.shuffle(sorted.trueIndices.toVector).toArray
//      sorted.copy(shuffled)
//    }
//
//    // Test with multiple mappings/queries.
//    val mappingsAndQueries = Seq(
//      Mapping.SparseBool(dims) -> Seq(
//        NearestNeighborsQuery.Exact("vec", Similarity.Jaccard, queryVec),
//        NearestNeighborsQuery.Exact("vec", Similarity.Hamming, queryVec),
//      ),
//      Mapping.JaccardLsh(dims, 40, 1) -> Seq(
//        NearestNeighborsQuery.Exact("vec", Similarity.Jaccard, queryVec),
//        NearestNeighborsQuery.Exact("vec", Similarity.Hamming, queryVec),
//        NearestNeighborsQuery.JaccardLsh("vec", 100, queryVec)
//      ),
//      Mapping.HammingLsh(dims, 40, 2) -> Seq(
//        NearestNeighborsQuery.Exact("vec", Similarity.Jaccard, queryVec),
//        NearestNeighborsQuery.Exact("vec", Similarity.Hamming, queryVec),
//        NearestNeighborsQuery.HammingLsh("vec", 100, queryVec)
//      )
//    )
//
//    for {
//      (mapping, queries) <- mappingsAndQueries
//      query <- queries
//    } it(s"finds unsorted sparse bool vecs with mapping [${mapping}] and query [${query}]") {
//      val index = s"$indexPrefix-${UUID.randomUUID.toString}"
//      for {
//        _ <- deleteIfExists(index)
//        _ <- eknn.execute(createIndex(index).shards(1).replicas(1))
//        _ <- eknn.putMapping(index, "vec", "id", mapping)
//        _ <- eknn.index(index, "vec", corpus, "id", corpus.indices.map(i => s"v$i"))
//        _ <- eknn.execute(refreshIndex(index))
//        res <- eknn.nearestNeighbors(index, query, 5, "id")
//      } yield {
//        res.result.maxScore shouldBe 1d
//        res.result.hits.hits.head.id shouldBe "v0"
//      }
//    }
//  }
//
//  describe("deleting vectors") {
//
//    // https://github.com/alexklibisz/elastiknn/issues/158
//    it("index, search, delete some, search, replace them, search again") {
//
//      implicit val rng: Random = new Random(0)
//      val (index, vecField, idField, dims) = ("issue-158", "vec", "id", 100)
//      val corpus = Vec.DenseFloat.randoms(dims, 1000)
//      val ids = corpus.indices.map(i => s"v$i")
//      val mapping = Mapping.L2Lsh(dims, 40, 4, 2)
//      val query = NearestNeighborsQuery.L2Lsh(vecField, 30, 1)
//
//      def searchDeleteSearchReplace(): Future[Assertion] = {
//        val randomIdx = rng.nextInt(corpus.length)
//        val (vec, id) = (corpus(randomIdx), ids(randomIdx))
//        for {
//          c1 <- eknn.execute(count(index))
//          _ = c1.result.count shouldBe corpus.length
//
//          // Search for the randomly-picked vector. It should be its own best match.
//          s1 <- eknn.nearestNeighbors(index, query.withVec(vec), 10, idField)
//          _ <- s1.result.hits.hits.headOption.map(_.id) shouldBe Some(id)
//
//          // Delete the top five vectors.
//          deletedIdxs = s1.result.hits.hits.take(5).map(_.id.drop(1).toInt).toSeq
//          _ <- Future.traverse(deletedIdxs.map(ids.apply).map(deleteById(index, _)))(eknn.execute(_))
//          _ <- eknn.execute(refreshIndex(index))
//          c2 <- eknn.execute(count(index))
//          _ = c2.result.count shouldBe (corpus.length - deletedIdxs.length)
//
//          // Search again for the original vector. The previous last five results should be the new top five.
//          s2 <- eknn.nearestNeighbors(index, query.withVec(vec), 10, idField)
//          _ = s2.result.hits.hits.map(_.id).take(5).toSeq shouldBe s1.result.hits.hits.map(_.id).takeRight(5).toSeq
//
//          // Put the deleted vectors back.
//          _ <- eknn.index(index, vecField, deletedIdxs.map(corpus.apply), idField, deletedIdxs.map(ids.apply))
//          _ <- eknn.execute(refreshIndex(index))
//          c3 <- eknn.execute(count(index))
//          _ = c3.result.count shouldBe corpus.length
//
//          // Search again for the same original vector.
//          s3 <- eknn.nearestNeighbors(index, query.withVec(vec), 10, idField)
//          _ = s3.result.hits.hits.map(_.id).toSet shouldBe s1.result.hits.hits.map(_.id).toSet
//
//        } yield Assertions.succeed
//      }
//
//      for {
//        _ <- deleteIfExists(index)
//        _ <- eknn.execute(createIndex(index).shards(1).replicas(0))
//        _ <- eknn.putMapping(index, vecField, idField, mapping)
//        _ <- eknn.index(index, vecField, corpus, idField, ids)
//        _ <- eknn.execute(refreshIndex(index))
//
//        _ <- searchDeleteSearchReplace()
//        _ <- searchDeleteSearchReplace()
//        _ <- searchDeleteSearchReplace()
//        _ <- searchDeleteSearchReplace()
//        _ <- searchDeleteSearchReplace()
//
//      } yield Assertions.succeed
//    }
//  }
=======
  // https://gitter.im/elastiknn/community?at=5f3012df65e829425e70ee31
  describe("Sparse bool vectors with unsorted indices") {
    implicit val rng: Random = new Random(0)
    val indexPrefix = "test-sbv-unsorted"

    val dims = 20000
    val corpus = Vec.SparseBool.randoms(dims, 100)

    val queryVec = {
      val sorted = corpus.head
      val shuffled = rng.shuffle(sorted.trueIndices.toVector).toArray
      sorted.copy(shuffled)
    }

    // Test with multiple mappings/queries.
    val mappingsAndQueries = Seq(
      Mapping.SparseBool(dims) -> Seq(
        NearestNeighborsQuery.Exact("vec", Similarity.Jaccard, queryVec),
        NearestNeighborsQuery.Exact("vec", Similarity.Hamming, queryVec),
      ),
      Mapping.JaccardLsh(dims, 40, 1) -> Seq(
        NearestNeighborsQuery.Exact("vec", Similarity.Jaccard, queryVec),
        NearestNeighborsQuery.Exact("vec", Similarity.Hamming, queryVec),
        NearestNeighborsQuery.JaccardLsh("vec", 100, queryVec)
      ),
      Mapping.HammingLsh(dims, 40, 2) -> Seq(
        NearestNeighborsQuery.Exact("vec", Similarity.Jaccard, queryVec),
        NearestNeighborsQuery.Exact("vec", Similarity.Hamming, queryVec),
        NearestNeighborsQuery.HammingLsh("vec", 100, queryVec)
      )
    )

    for {
      (mapping, queries) <- mappingsAndQueries
      query <- queries
    } it(s"finds unsorted sparse bool vecs with mapping [${mapping}] and query [${query}]") {
      val index = s"$indexPrefix-${UUID.randomUUID.toString}"
      for {
        _ <- deleteIfExists(index)
        _ <- eknn.execute(createIndex(index).shards(1).replicas(1))
        _ <- eknn.putMapping(index, "vec", "id", mapping)
        _ <- eknn.index(index, "vec", corpus, "id", corpus.indices.map(i => s"v$i"))
        _ <- eknn.execute(refreshIndex(index))
        res <- eknn.nearestNeighbors(index, query, 5, "id")
      } yield {
        res.result.maxScore shouldBe 1d
        res.result.hits.hits.head.id shouldBe "v0"
      }
    }
  }

  describe("deleting vectors") {

    // https://github.com/alexklibisz/elastiknn/issues/158
    it("index, search, delete some, search, replace them, search again") {

      implicit val rng: Random = new Random(0)
      val (index, vecField, idField, dims) = ("issue-158", "vec", "id", 100)
      val corpus = Vec.DenseFloat.randoms(dims, 1000)
      val ids = corpus.indices.map(i => s"v$i")
      val mapping = Mapping.L2Lsh(dims, 40, 4, 2)
      val query = NearestNeighborsQuery.L2Lsh(vecField, 30, 1)

      def searchDeleteSearchReplace(): Future[Assertion] = {
        val randomIdx = rng.nextInt(corpus.length)
        val (vec, id) = (corpus(randomIdx), ids(randomIdx))
        for {
          c1 <- eknn.execute(count(index))
          _ = c1.result.count shouldBe corpus.length

          // Search for the randomly-picked vector. It should be its own best match.
          s1 <- eknn.nearestNeighbors(index, query.withVec(vec), 10, idField)
          _ <- s1.result.hits.hits.headOption.map(_.id) shouldBe Some(id)

          // Delete the top five vectors.
          deletedIdxs = s1.result.hits.hits.take(5).map(_.id.drop(1).toInt).toSeq
          _ <- Future.traverse(deletedIdxs.map(ids.apply).map(deleteById(index, _)))(eknn.execute(_))
          _ <- eknn.execute(refreshIndex(index))
          c2 <- eknn.execute(count(index))
          _ = c2.result.count shouldBe (corpus.length - deletedIdxs.length)

          // Search again for the original vector. The previous last five results should be the new top five.
          s2 <- eknn.nearestNeighbors(index, query.withVec(vec), 10, idField)
          _ = s2.result.hits.hits.map(_.id).take(5).toSeq shouldBe s1.result.hits.hits.map(_.id).takeRight(5).toSeq

          // Put the deleted vectors back.
          _ <- eknn.index(index, vecField, deletedIdxs.map(corpus.apply), idField, deletedIdxs.map(ids.apply))
          _ <- eknn.execute(refreshIndex(index))
          c3 <- eknn.execute(count(index))
          _ = c3.result.count shouldBe corpus.length

          // Search again for the same original vector.
          s3 <- eknn.nearestNeighbors(index, query.withVec(vec), 10, idField)
          _ = s3.result.hits.hits.map(_.id).toSet shouldBe s1.result.hits.hits.map(_.id).toSet

        } yield Assertions.succeed
      }

      for {
        _ <- deleteIfExists(index)
        _ <- eknn.execute(createIndex(index).shards(1).replicas(0))
        _ <- eknn.putMapping(index, vecField, idField, mapping)
        _ <- eknn.index(index, vecField, corpus, idField, ids)
        _ <- eknn.execute(refreshIndex(index))

        _ <- searchDeleteSearchReplace()
        _ <- searchDeleteSearchReplace()
        _ <- searchDeleteSearchReplace()
        _ <- searchDeleteSearchReplace()
        _ <- searchDeleteSearchReplace()

      } yield Assertions.succeed
    }
  }
>>>>>>> 073950e6

}<|MERGE_RESOLUTION|>--- conflicted
+++ resolved
@@ -1,28 +1,14 @@
 package com.klibisz.elastiknn.query
 
-//import java.util.UUID
-//
-//import com.klibisz.elastiknn.api._
-//import com.klibisz.elastiknn.client.Elastic4sCompatibility._
-//import com.klibisz.elastiknn.testing.{ElasticAsyncClient, SilentMatchers}
-//import com.sksamuel.elastic4s.ElasticDsl._
-//import com.sksamuel.elastic4s.XContentFactory
-//import com.sksamuel.elastic4s.requests.common.RefreshPolicy
-//import org.scalatest.{AsyncFunSpec, Inspectors, Matchers, _}
-//
-//import scala.concurrent.Future
-//import scala.util.Random
+import java.util.UUID
 
 import com.klibisz.elastiknn.api._
+import com.klibisz.elastiknn.client.Elastic4sCompatibility._
 import com.klibisz.elastiknn.testing.{ElasticAsyncClient, SilentMatchers}
 import com.sksamuel.elastic4s.ElasticDsl._
-<<<<<<< HEAD
-import org.scalatest.{AsyncFunSpec, Inspectors, Matchers}
-=======
 import com.sksamuel.elastic4s.XContentFactory
 import com.sksamuel.elastic4s.requests.common.RefreshPolicy
 import org.scalatest.{AsyncFunSpec, Inspectors, Matchers, _}
->>>>>>> 073950e6
 
 import scala.concurrent.Future
 import scala.util.Random
@@ -30,57 +16,57 @@
 
 class NearestNeighborsQuerySpec extends AsyncFunSpec with Matchers with Inspectors with ElasticAsyncClient with SilentMatchers {
 
-//  // https://github.com/alexklibisz/elastiknn/issues/60
-//  describe("Vectors in nested fields") {
-//    implicit val rng: Random = new Random(0)
-//    val index = "issue-60"
-//    val vec = Vec.DenseFloat.random(10)
-//    val mapping = Mapping.DenseFloat(vec.values.length)
-//    val nestedFields = Seq(
-//      "vec",
-//      "foo.vec",
-//      "foo.bar.vec",
-//      "foo.bar.baz.vec"
-//    )
-//
-//    for {
-//      nestedField <- nestedFields
-//    } yield {
-//      val (mappingSource, docSource) = {
-//        val subFields = nestedField.split('.')
-//        val xMapping = XContentFactory.obj()
-//        val xDoc = XContentFactory.obj()
-//        xMapping.startObject("properties")
-//        subFields.init.foreach { f =>
-//          xMapping.startObject(f)
-//          xMapping.startObject("properties")
-//          xDoc.startObject(f)
-//        }
-//        xMapping.rawField(subFields.last, ElasticsearchCodec.mapping(mapping).spaces2)
-//        xDoc.rawField(subFields.last, ElasticsearchCodec.vec(vec).spaces2)
-//        subFields.init.foreach { _ =>
-//          xMapping.endObject()
-//          xMapping.endObject()
-//          xDoc.endObject()
-//        }
-//        xMapping.endObject()
-//        xDoc.endObject()
-//        (xMapping.string(), xDoc.string())
-//      }
-//      it(s"works with nested field: $nestedField") {
-//        for {
-//          _ <- deleteIfExists(index)
-//          _ <- eknn.execute(createIndex(index))
-//          _ <- eknn.execute(putMapping(index).rawSource(mappingSource))
-//          _ <- eknn.execute(indexInto(index).source(docSource).refresh(RefreshPolicy.IMMEDIATE))
-//          res <- eknn.execute(search(index).query(NearestNeighborsQuery.Exact(nestedField, Similarity.L2, vec)))
-//        } yield {
-//          res.result.hits.hits should have length 1
-//          res.result.hits.maxScore shouldBe 1.0
-//        }
-//      }
-//    }
-//  }
+  // https://github.com/alexklibisz/elastiknn/issues/60
+  describe("Vectors in nested fields") {
+    implicit val rng: Random = new Random(0)
+    val index = "issue-60"
+    val vec = Vec.DenseFloat.random(10)
+    val mapping = Mapping.DenseFloat(vec.values.length)
+    val nestedFields = Seq(
+      "vec",
+      "foo.vec",
+      "foo.bar.vec",
+      "foo.bar.baz.vec"
+    )
+
+    for {
+      nestedField <- nestedFields
+    } yield {
+      val (mappingSource, docSource) = {
+        val subFields = nestedField.split('.')
+        val xMapping = XContentFactory.obj()
+        val xDoc = XContentFactory.obj()
+        xMapping.startObject("properties")
+        subFields.init.foreach { f =>
+          xMapping.startObject(f)
+          xMapping.startObject("properties")
+          xDoc.startObject(f)
+        }
+        xMapping.rawField(subFields.last, ElasticsearchCodec.mapping(mapping).spaces2)
+        xDoc.rawField(subFields.last, ElasticsearchCodec.vec(vec).spaces2)
+        subFields.init.foreach { _ =>
+          xMapping.endObject()
+          xMapping.endObject()
+          xDoc.endObject()
+        }
+        xMapping.endObject()
+        xDoc.endObject()
+        (xMapping.string(), xDoc.string())
+      }
+      it(s"works with nested field: $nestedField") {
+        for {
+          _ <- deleteIfExists(index)
+          _ <- eknn.execute(createIndex(index))
+          _ <- eknn.execute(putMapping(index).rawSource(mappingSource))
+          _ <- eknn.execute(indexInto(index).source(docSource).refresh(RefreshPolicy.IMMEDIATE))
+          res <- eknn.execute(search(index).query(NearestNeighborsQuery.Exact(nestedField, Similarity.L2, vec)))
+        } yield {
+          res.result.hits.hits should have length 1
+          res.result.hits.maxScore shouldBe 1.0
+        }
+      }
+    }
+  }
 
   // https://github.com/alexklibisz/elastiknn/issues/97
   describe("Query with filter on another field") {
@@ -98,17 +84,6 @@
     // Test with multiple mappings/queries.
     val queryVec = Vec.DenseFloat.random(dims)
     val mappingsAndQueries = Seq(
-<<<<<<< HEAD
-//      Mapping.L2Lsh(dims, 40, 1, 2) -> Seq(
-//        NearestNeighborsQuery.Exact("vec", Similarity.L2, queryVec),
-//        NearestNeighborsQuery.Exact("vec", Similarity.Angular, queryVec),
-//        NearestNeighborsQuery.L2Lsh("vec", 100, vec = queryVec)
-//      ),
-      Mapping.AngularLsh(dims, 40, 1) -> Seq(
-//        NearestNeighborsQuery.Exact("vec", Similarity.L2, queryVec),
-//        NearestNeighborsQuery.Exact("vec", Similarity.Angular, queryVec),
-        NearestNeighborsQuery.AngularLsh("vec", 100, queryVec)
-=======
       Mapping.L2Lsh(dims, 40, 1, 2) -> Seq(
         NearestNeighborsQuery.Exact("vec", Similarity.L2, queryVec),
         NearestNeighborsQuery.Exact("vec", Similarity.Angular, queryVec),
@@ -118,7 +93,6 @@
         NearestNeighborsQuery.Exact("vec", Similarity.L2, queryVec),
         NearestNeighborsQuery.Exact("vec", Similarity.Angular, queryVec),
         NearestNeighborsQuery.AngularLsh("vec", candidates, queryVec)
->>>>>>> 073950e6
       )
     )
 
@@ -126,11 +100,7 @@
       (mapping, queries) <- mappingsAndQueries
       query: NearestNeighborsQuery <- queries
     } it(s"filters with mapping [${mapping}] and query [${query}]") {
-<<<<<<< HEAD
-      val index = s"$indexPrefix-${MurmurHash3.orderedHash(Seq(mapping, query), 0)}"
-=======
       val index = s"$indexPrefix-${MurmurHash3.orderedHash(Seq(mapping, query), 0).toString}"
->>>>>>> 073950e6
       val rawMapping =
         s"""
            |{
@@ -184,122 +154,6 @@
     }
   }
 
-<<<<<<< HEAD
-//  // https://gitter.im/elastiknn/community?at=5f3012df65e829425e70ee31
-//  describe("Sparse bool vectors with unsorted indices") {
-//    implicit val rng: Random = new Random(0)
-//    val indexPrefix = "test-sbv-unsorted"
-//
-//    val dims = 20000
-//    val corpus = Vec.SparseBool.randoms(dims, 100)
-//
-//    val queryVec = {
-//      val sorted = corpus.head
-//      val shuffled = rng.shuffle(sorted.trueIndices.toVector).toArray
-//      sorted.copy(shuffled)
-//    }
-//
-//    // Test with multiple mappings/queries.
-//    val mappingsAndQueries = Seq(
-//      Mapping.SparseBool(dims) -> Seq(
-//        NearestNeighborsQuery.Exact("vec", Similarity.Jaccard, queryVec),
-//        NearestNeighborsQuery.Exact("vec", Similarity.Hamming, queryVec),
-//      ),
-//      Mapping.JaccardLsh(dims, 40, 1) -> Seq(
-//        NearestNeighborsQuery.Exact("vec", Similarity.Jaccard, queryVec),
-//        NearestNeighborsQuery.Exact("vec", Similarity.Hamming, queryVec),
-//        NearestNeighborsQuery.JaccardLsh("vec", 100, queryVec)
-//      ),
-//      Mapping.HammingLsh(dims, 40, 2) -> Seq(
-//        NearestNeighborsQuery.Exact("vec", Similarity.Jaccard, queryVec),
-//        NearestNeighborsQuery.Exact("vec", Similarity.Hamming, queryVec),
-//        NearestNeighborsQuery.HammingLsh("vec", 100, queryVec)
-//      )
-//    )
-//
-//    for {
-//      (mapping, queries) <- mappingsAndQueries
-//      query <- queries
-//    } it(s"finds unsorted sparse bool vecs with mapping [${mapping}] and query [${query}]") {
-//      val index = s"$indexPrefix-${UUID.randomUUID.toString}"
-//      for {
-//        _ <- deleteIfExists(index)
-//        _ <- eknn.execute(createIndex(index).shards(1).replicas(1))
-//        _ <- eknn.putMapping(index, "vec", "id", mapping)
-//        _ <- eknn.index(index, "vec", corpus, "id", corpus.indices.map(i => s"v$i"))
-//        _ <- eknn.execute(refreshIndex(index))
-//        res <- eknn.nearestNeighbors(index, query, 5, "id")
-//      } yield {
-//        res.result.maxScore shouldBe 1d
-//        res.result.hits.hits.head.id shouldBe "v0"
-//      }
-//    }
-//  }
-//
-//  describe("deleting vectors") {
-//
-//    // https://github.com/alexklibisz/elastiknn/issues/158
-//    it("index, search, delete some, search, replace them, search again") {
-//
-//      implicit val rng: Random = new Random(0)
-//      val (index, vecField, idField, dims) = ("issue-158", "vec", "id", 100)
-//      val corpus = Vec.DenseFloat.randoms(dims, 1000)
-//      val ids = corpus.indices.map(i => s"v$i")
-//      val mapping = Mapping.L2Lsh(dims, 40, 4, 2)
-//      val query = NearestNeighborsQuery.L2Lsh(vecField, 30, 1)
-//
-//      def searchDeleteSearchReplace(): Future[Assertion] = {
-//        val randomIdx = rng.nextInt(corpus.length)
-//        val (vec, id) = (corpus(randomIdx), ids(randomIdx))
-//        for {
-//          c1 <- eknn.execute(count(index))
-//          _ = c1.result.count shouldBe corpus.length
-//
-//          // Search for the randomly-picked vector. It should be its own best match.
-//          s1 <- eknn.nearestNeighbors(index, query.withVec(vec), 10, idField)
-//          _ <- s1.result.hits.hits.headOption.map(_.id) shouldBe Some(id)
-//
-//          // Delete the top five vectors.
-//          deletedIdxs = s1.result.hits.hits.take(5).map(_.id.drop(1).toInt).toSeq
-//          _ <- Future.traverse(deletedIdxs.map(ids.apply).map(deleteById(index, _)))(eknn.execute(_))
-//          _ <- eknn.execute(refreshIndex(index))
-//          c2 <- eknn.execute(count(index))
-//          _ = c2.result.count shouldBe (corpus.length - deletedIdxs.length)
-//
-//          // Search again for the original vector. The previous last five results should be the new top five.
-//          s2 <- eknn.nearestNeighbors(index, query.withVec(vec), 10, idField)
-//          _ = s2.result.hits.hits.map(_.id).take(5).toSeq shouldBe s1.result.hits.hits.map(_.id).takeRight(5).toSeq
-//
-//          // Put the deleted vectors back.
-//          _ <- eknn.index(index, vecField, deletedIdxs.map(corpus.apply), idField, deletedIdxs.map(ids.apply))
-//          _ <- eknn.execute(refreshIndex(index))
-//          c3 <- eknn.execute(count(index))
-//          _ = c3.result.count shouldBe corpus.length
-//
-//          // Search again for the same original vector.
-//          s3 <- eknn.nearestNeighbors(index, query.withVec(vec), 10, idField)
-//          _ = s3.result.hits.hits.map(_.id).toSet shouldBe s1.result.hits.hits.map(_.id).toSet
-//
-//        } yield Assertions.succeed
-//      }
-//
-//      for {
-//        _ <- deleteIfExists(index)
-//        _ <- eknn.execute(createIndex(index).shards(1).replicas(0))
-//        _ <- eknn.putMapping(index, vecField, idField, mapping)
-//        _ <- eknn.index(index, vecField, corpus, idField, ids)
-//        _ <- eknn.execute(refreshIndex(index))
-//
-//        _ <- searchDeleteSearchReplace()
-//        _ <- searchDeleteSearchReplace()
-//        _ <- searchDeleteSearchReplace()
-//        _ <- searchDeleteSearchReplace()
-//        _ <- searchDeleteSearchReplace()
-//
-//      } yield Assertions.succeed
-//    }
-//  }
-=======
   // https://gitter.im/elastiknn/community?at=5f3012df65e829425e70ee31
   describe("Sparse bool vectors with unsorted indices") {
     implicit val rng: Random = new Random(0)
@@ -414,6 +268,5 @@
       } yield Assertions.succeed
     }
   }
->>>>>>> 073950e6
 
 }