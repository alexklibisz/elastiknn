--- conflicted
+++ resolved
@@ -63,8 +63,4 @@
     ports:
       - "9000:9000"
     volumes:
-<<<<<<< HEAD
-      - "../elastiknn-benchmarks/.minio:/data"
-=======
-      - ".minio:/data"
->>>>>>> e43c2a3d
+      - ".minio:/data"