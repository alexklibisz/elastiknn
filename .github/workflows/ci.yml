--- conflicted
+++ resolved
@@ -31,18 +31,15 @@
         run: |
           sudo snap install task --classic
           sudo sysctl -w vm.max_map_count=262144
-<<<<<<< HEAD
+      - name: Initialize SBT
+        run: sbt version
       - name: Pull Build Cache
         env:
           AWS_ACCESS_KEY_ID: ${{ secrets.AWS_ACCESS_KEY_ID }}
           AWS_SECRET_ACCESS_KEY: ${{ secrets.AWS_SECRET_ACCESS_KEY }}
         run: sbt pullRemoteCache
-=======
-      - name: Initialize SBT
-        run: sbt version
       - name: Compile
         run: sbt compile Test/compile
->>>>>>> 640ebc75
       - name: Run Cluster
         run: task cluster:run
       - name: Test
@@ -111,11 +108,11 @@
         run: task annb:submodule
       - name: Install Dependencies
         run: task annb:install
-      - name: Pull Build Cache from S3
+      - name: Pull Build Cache
         env:
           AWS_ACCESS_KEY_ID: ${{ secrets.AWS_ACCESS_KEY_ID }}
           AWS_SECRET_ACCESS_KEY: ${{ secrets.AWS_SECRET_ACCESS_KEY }}
-        run: sbt pullRemoteCache compile
+        run: sbt pullRemoteCache
       - name: Run Cluster
         run: task cluster:run
       - name: Test
@@ -168,22 +165,20 @@
       - name: Publish to PyPi
         run: task py:publish-snapshot VERSION=$(cat version)-dev${{ github.run_number }}
         if: github.event_name == 'pull_request'
+      - name: Pull Build Cache
+        env:
+          AWS_ACCESS_KEY_ID: ${{ secrets.AWS_ACCESS_KEY_ID }}
+          AWS_SECRET_ACCESS_KEY: ${{ secrets.AWS_SECRET_ACCESS_KEY }}
+        run: sbt pullRemoteCache
       - name: Publish Plugin from PR
         if: github.event_name == 'pull_request'
         env:
-          AWS_ACCESS_KEY_ID: ${{ secrets.AWS_ACCESS_KEY_ID }}
-          AWS_SECRET_ACCESS_KEY: ${{ secrets.AWS_SECRET_ACCESS_KEY }}
           GITHUB_TOKEN: ${{ secrets.GITHUB_TOKEN }}
-        run: |
-          sbt pullRemoteCache
-          task jvm:plugin:publish:snapshot VERSION=$(cat version)-PR${{ github.event.pull_request.number }}-SNAPSHOT
+        run: task jvm:plugin:publish:snapshot VERSION=$(cat version)-PR${{ github.event.pull_request.number }}-SNAPSHOT
       - name: Publish Plugin from Master
         if: github.event_name == 'push'
         env:
-          AWS_ACCESS_KEY_ID: ${{ secrets.AWS_ACCESS_KEY_ID }}
-          AWS_SECRET_ACCESS_KEY: ${{ secrets.AWS_SECRET_ACCESS_KEY }}
           GITHUB_TOKEN: ${{ secrets.GITHUB_TOKEN }}
         run: |
           ./.github/scripts/delete-snapshot-releases.sh
-          sbt pullRemoteCache
           task jvm:plugin:publish:snapshot VERSION=$(cat version)-MASTER${{ github.run_number }}-SNAPSHOT