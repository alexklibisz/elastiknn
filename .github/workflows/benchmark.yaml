--- conflicted
+++ resolved
@@ -61,16 +61,9 @@
             ${{ runner.os }}-gradle-
       - name: Download Data
         run: |
-<<<<<<< HEAD
-          aws s3 sync --quiet s3://elastiknn-benchmarks/data/processed/annbglove25 elastiknn-benchmarks/.minio/elastiknn-benchmarks/data/processed/annbglove25
-          aws s3 sync --quiet s3://elastiknn-benchmarks/data/processed/annbsift elastiknn-benchmarks/.minio/elastiknn-benchmarks/data/processed/annbsift
-      - name: Start Minio
-        run: cd elastiknn-testing && docker compose up -d minio
-=======
           export PREFIX=elastiknn-benchmarks/data/processed
           aws s3 sync --quiet s3://$PREFIX/annbglove25 elastiknn-testing/.minio/$PREFIX/annbglove25
           aws s3 sync --quiet s3://$PREFIX/annbsift elastiknn-testing/.minio/$PREFIX/annbsift
->>>>>>> e43c2a3d
       - name: Run Benchmark
         env:
           AWS_ACCESS_KEY_ID: ${{ secrets.AWS_ACCESS_KEY_ID }}
