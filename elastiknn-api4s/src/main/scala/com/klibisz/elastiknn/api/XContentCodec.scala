package com.klibisz.elastiknn.api

import com.klibisz.elastiknn.ELASTIKNN_NAME
import org.elasticsearch.xcontent.XContentParser.Token
import org.elasticsearch.xcontent.XContentParser.Token._
import org.elasticsearch.xcontent._

import java.io.ByteArrayOutputStream
import scala.collection.immutable.SortedSet

/** JSON codec for Elastiknn API types, implemented using the Elasticsearch XContentBuilder and XContentParser.
  */
object XContentCodec {

  trait Encoder[T] {
    def encodeUnsafe(t: T, b: XContentBuilder): Unit
  }

  trait Decoder[T] {
    def decodeUnsafe(p: XContentParser): T
  }

  // Special encoder type just for mappings.
  // Splits up the encoding to handle some messy details within the plugin.
  sealed trait MappingEncoder[T <: Mapping] extends Encoder[T] {
    protected def vectorType: String
    private[elastiknn] def encodeElastiknnObject(t: T, b: XContentBuilder): Unit
    override def encodeUnsafe(t: T, b: XContentBuilder): Unit = {
      b.startObject()
      encodeElastiknnObject(t, b)
      b.field(Names.TYPE, vectorType)
      b.endObject()
      ()
    }
  }

  private val xcJson = XContentType.JSON.xContent()

  private def encodeUnsafe[T](t: T, b: XContentBuilder)(implicit c: Encoder[T]): Unit =
    c.encodeUnsafe(t, b)

  def encodeUnsafeToByteArray[T](t: T)(implicit c: Encoder[T]): Array[Byte] = {
    val bos = new ByteArrayOutputStream()
    val b = new XContentBuilder(XContentType.JSON.xContent(), bos)
    encodeUnsafe(t, b)
    b.close()
    bos.toByteArray
  }

  def encodeUnsafeToString[T](t: T)(implicit c: Encoder[T]): String =
    new String(encodeUnsafeToByteArray(t))

  def decodeUnsafe[T](p: XContentParser)(implicit c: Decoder[T]): T =
    c.decodeUnsafe(p)

  def decodeUnsafeFromMap[T](m: java.util.Map[String, Object])(implicit c: Decoder[T]): T = {
    val bos = new ByteArrayOutputStream()
    val builder = new XContentBuilder(xcJson, bos)
    builder.map(m)
    builder.close()
    val parser = xcJson.createParser(XContentParserConfiguration.EMPTY, bos.toByteArray)
    c.decodeUnsafe(parser)
  }

  def decodeUnsafeFromList[T](l: java.util.List[Object])(implicit c: Decoder[T]): T = {
    val bos = new ByteArrayOutputStream()
    val builder = new XContentBuilder(xcJson, bos)
    builder.value(l)
    builder.close()
    val parser = xcJson.createParser(XContentParserConfiguration.EMPTY, bos.toByteArray)
    c.decodeUnsafe(parser)
  }

  def decodeUnsafeFromString[T](str: String)(implicit d: Decoder[T]): T =
    decodeUnsafeFromByteArray(str.getBytes)

  def decodeUnsafeFromByteArray[T](barr: Array[Byte])(implicit c: Decoder[T]): T = {
    val parser = xcJson.createParser(XContentParserConfiguration.EMPTY, barr)
    c.decodeUnsafe(parser)
  }

  object Encoder {

    implicit val similarity: Encoder[Similarity] = new Encoder[Similarity] {
      override def encodeUnsafe(t: Similarity, b: XContentBuilder): Unit = {
        t match {
          case Similarity.Jaccard => b.value(Names.JACCARD)
          case Similarity.Hamming => b.value(Names.HAMMING)
          case Similarity.L1      => b.value(Names.L1)
          case Similarity.L2      => b.value(Names.L2)
          case Similarity.Cosine  => b.value(Names.COSINE)
        }
        ()
      }
    }

    implicit val denseFloatVec: Encoder[Vec.DenseFloat] = new Encoder[Vec.DenseFloat] {
      override def encodeUnsafe(t: Vec.DenseFloat, b: XContentBuilder): Unit = {
        b.startObject()
        b.array(Names.VALUES, t.values)
        b.endObject()
        ()
      }
    }

    implicit val sparseBoolVec: Encoder[Vec.SparseBool] = new Encoder[Vec.SparseBool] {
      override def encodeUnsafe(t: Vec.SparseBool, b: XContentBuilder): Unit = {
        b.startObject()
        b.field(Names.TOTAL_INDICES, t.totalIndices)
        b.array(Names.TRUE_INDICES, t.trueIndices)
        b.endObject()
        ()
      }
    }

    implicit val emptyVec: Encoder[Vec.Empty] = new Encoder[Vec.Empty] {
      override def encodeUnsafe(t: Vec.Empty, b: XContentBuilder): Unit = {
        b.startObject()
        b.endObject()
        ()
      }
    }

    implicit val indexedVec: Encoder[Vec.Indexed] = new Encoder[Vec.Indexed] {
      override def encodeUnsafe(t: Vec.Indexed, b: XContentBuilder): Unit = {
        b.startObject()
        b.field(Names.FIELD, t.field)
        b.field(Names.ID, t.id)
        b.field(Names.INDEX, t.index)
        b.endObject()
        ()
      }
    }

    implicit val vec: Encoder[Vec] = new Encoder[Vec] {
      override def encodeUnsafe(t: Vec, b: XContentBuilder): Unit =
        t match {
          case dfv: Vec.DenseFloat => denseFloatVec.encodeUnsafe(dfv, b)
          case sbv: Vec.SparseBool => sparseBoolVec.encodeUnsafe(sbv, b)
          case iv: Vec.Indexed     => indexedVec.encodeUnsafe(iv, b)
          case empty: Vec.Empty    => emptyVec.encodeUnsafe(empty, b)
        }
    }

    implicit val sparseBoolMapping: MappingEncoder[Mapping.SparseBool] = new MappingEncoder[Mapping.SparseBool] {
      override protected def vectorType: String = Names.EKNN_SPARSE_BOOL_VECTOR
      override def encodeElastiknnObject(t: Mapping.SparseBool, b: XContentBuilder): Unit = {
        b.startObject(Names.ELASTIKNN)
        b.field(Names.DIMS, t.dims)
        b.field(Names.MODEL, Names.EXACT)
        b.endObject()
        ()
      }
    }

    implicit val jaccardLshMapping: MappingEncoder[Mapping.JaccardLsh] = new MappingEncoder[Mapping.JaccardLsh] {
      override protected def vectorType: String = Names.EKNN_SPARSE_BOOL_VECTOR
      override def encodeElastiknnObject(t: Mapping.JaccardLsh, b: XContentBuilder): Unit = {
        b.startObject(Names.ELASTIKNN)
        b.field(Names.LSH_L, t.L)
        b.field(Names.DIMS, t.dims)
        b.field(Names.LSH_K, t.k)
        b.field(Names.MODEL, Names.LSH)
        b.field(Names.SIMILARITY, Names.JACCARD)
        b.endObject()
        ()
      }
    }

    implicit val hammingLshMapping: MappingEncoder[Mapping.HammingLsh] = new MappingEncoder[Mapping.HammingLsh] {
      override protected def vectorType: String = Names.EKNN_SPARSE_BOOL_VECTOR
      override def encodeElastiknnObject(t: Mapping.HammingLsh, b: XContentBuilder): Unit = {
        b.startObject(Names.ELASTIKNN)
        b.field(Names.LSH_L, t.L)
        b.field(Names.DIMS, t.dims)
        b.field(Names.LSH_K, t.k)
        b.field(Names.MODEL, Names.LSH)
        b.field(Names.SIMILARITY, Names.HAMMING)
        b.endObject()
        ()
      }
    }

    implicit val denseFloatMapping: MappingEncoder[Mapping.DenseFloat] = new MappingEncoder[Mapping.DenseFloat] {
      override protected def vectorType: String = Names.EKNN_DENSE_FLOAT_VECTOR
      override def encodeElastiknnObject(t: Mapping.DenseFloat, b: XContentBuilder): Unit = {
        b.startObject(Names.ELASTIKNN)
        b.field(Names.DIMS, t.dims)
        b.field(Names.MODEL, Names.EXACT)
        b.endObject()
        ()
      }
    }

    implicit val cosineLshMapping: MappingEncoder[Mapping.CosineLsh] = new MappingEncoder[Mapping.CosineLsh] {
      override protected def vectorType: String = Names.EKNN_DENSE_FLOAT_VECTOR
      override def encodeElastiknnObject(t: Mapping.CosineLsh, b: XContentBuilder): Unit = {
        b.startObject(Names.ELASTIKNN)
        b.field(Names.LSH_L, t.L)
        b.field(Names.DIMS, t.dims)
        b.field(Names.LSH_K, t.k)
        b.field(Names.MODEL, Names.LSH)
        b.field(Names.SIMILARITY, Names.COSINE)
        b.endObject()
        ()
      }
    }

    implicit val l2LshMapping: MappingEncoder[Mapping.L2Lsh] = new MappingEncoder[Mapping.L2Lsh] {
      override protected def vectorType: String = Names.EKNN_DENSE_FLOAT_VECTOR
      override def encodeElastiknnObject(t: Mapping.L2Lsh, b: XContentBuilder): Unit = {
        b.startObject(Names.ELASTIKNN)
        b.field(Names.LSH_L, t.L)
        b.field(Names.DIMS, t.dims)
        b.field(Names.LSH_K, t.k)
        b.field(Names.MODEL, Names.LSH)
        b.field(Names.SIMILARITY, Names.L2)
        b.field(Names.LSH_W, t.w)
        b.endObject()
        ()
      }
    }

    implicit val permutationLshMapping: MappingEncoder[Mapping.PermutationLsh] = new MappingEncoder[Mapping.PermutationLsh] {
      override protected def vectorType: String = Names.EKNN_DENSE_FLOAT_VECTOR
      override def encodeElastiknnObject(t: Mapping.PermutationLsh, b: XContentBuilder): Unit = {
        b.startObject(Names.ELASTIKNN)
        b.field(Names.DIMS, t.dims)
        b.field(Names.LSH_K, t.k)
        b.field(Names.MODEL, Names.PERMUTATION_LSH)
        b.field(Names.REPEATING, t.repeating)
        b.endObject()
        ()
      }
    }

    implicit val mapping: MappingEncoder[Mapping] = new MappingEncoder[Mapping] {
      override protected def vectorType: String = None.orNull
      override def encodeElastiknnObject(t: Mapping, b: XContentBuilder): Unit = t match {
        case m: Mapping.SparseBool     => sparseBoolMapping.encodeElastiknnObject(m, b)
        case m: Mapping.JaccardLsh     => jaccardLshMapping.encodeElastiknnObject(m, b)
        case m: Mapping.HammingLsh     => hammingLshMapping.encodeElastiknnObject(m, b)
        case m: Mapping.DenseFloat     => denseFloatMapping.encodeElastiknnObject(m, b)
        case m: Mapping.CosineLsh      => cosineLshMapping.encodeElastiknnObject(m, b)
        case m: Mapping.L2Lsh          => l2LshMapping.encodeElastiknnObject(m, b)
        case m: Mapping.PermutationLsh => permutationLshMapping.encodeElastiknnObject(m, b)
      }
      override def encodeUnsafe(t: Mapping, b: XContentBuilder): Unit =
        t match {
          case m: Mapping.SparseBool     => sparseBoolMapping.encodeUnsafe(m, b)
          case m: Mapping.JaccardLsh     => jaccardLshMapping.encodeUnsafe(m, b)
          case m: Mapping.HammingLsh     => hammingLshMapping.encodeUnsafe(m, b)
          case m: Mapping.DenseFloat     => denseFloatMapping.encodeUnsafe(m, b)
          case m: Mapping.CosineLsh      => cosineLshMapping.encodeUnsafe(m, b)
          case m: Mapping.L2Lsh          => l2LshMapping.encodeUnsafe(m, b)
          case m: Mapping.PermutationLsh => permutationLshMapping.encodeUnsafe(m, b)
        }
    }

    implicit val exactQuery: Encoder[NearestNeighborsQuery.Exact] = new Encoder[NearestNeighborsQuery.Exact] {
      override def encodeUnsafe(t: NearestNeighborsQuery.Exact, b: XContentBuilder): Unit = {
        b.startObject()
        b.field(Names.FIELD, t.field)
        b.field(Names.MODEL, Names.EXACT)
        b.field(Names.SIMILARITY)
        similarity.encodeUnsafe(t.similarity, b)
        b.field(Names.VEC)
        vec.encodeUnsafe(t.vec, b)
        b.endObject()
        ()
      }
    }

    implicit val jaccardLshQuery: Encoder[NearestNeighborsQuery.JaccardLsh] = new Encoder[NearestNeighborsQuery.JaccardLsh] {
      override def encodeUnsafe(t: NearestNeighborsQuery.JaccardLsh, b: XContentBuilder): Unit = {
        b.startObject()
        b.field(Names.CANDIDATES, t.candidates)
        b.field(Names.FIELD, t.field)
        b.field(Names.MODEL, Names.LSH)
        b.field(Names.SIMILARITY)
        similarity.encodeUnsafe(t.similarity, b)
        b.field(Names.VEC)
        vec.encodeUnsafe(t.vec, b)
        b.endObject()
        ()
      }
    }

    implicit val hammingLshQuery: Encoder[NearestNeighborsQuery.HammingLsh] = new Encoder[NearestNeighborsQuery.HammingLsh] {
      override def encodeUnsafe(t: NearestNeighborsQuery.HammingLsh, b: XContentBuilder): Unit = {
        b.startObject()
        b.field(Names.CANDIDATES, t.candidates)
        b.field(Names.FIELD, t.field)
        b.field(Names.MODEL, Names.LSH)
        b.field(Names.SIMILARITY)
        similarity.encodeUnsafe(t.similarity, b)
        b.field(Names.VEC)
        vec.encodeUnsafe(t.vec, b)
        b.endObject()
        ()
      }
    }

    implicit val cosineLshQuery: Encoder[NearestNeighborsQuery.CosineLsh] = new Encoder[NearestNeighborsQuery.CosineLsh] {
      override def encodeUnsafe(t: NearestNeighborsQuery.CosineLsh, b: XContentBuilder): Unit = {
        b.startObject()
        b.field(Names.CANDIDATES, t.candidates)
        b.field(Names.FIELD, t.field)
        b.field(Names.MODEL, Names.LSH)
        b.field(Names.SIMILARITY)
        similarity.encodeUnsafe(t.similarity, b)
        b.field(Names.VEC)
        vec.encodeUnsafe(t.vec, b)
        b.endObject()
        ()
      }
    }

    implicit val l2LshQuery: Encoder[NearestNeighborsQuery.L2Lsh] = new Encoder[NearestNeighborsQuery.L2Lsh] {
      override def encodeUnsafe(t: NearestNeighborsQuery.L2Lsh, b: XContentBuilder): Unit = {
        b.startObject()
        b.field(Names.CANDIDATES, t.candidates)
        b.field(Names.FIELD, t.field)
        b.field(Names.MODEL, Names.LSH)
        b.field(Names.PROBES, t.probes)
        b.field(Names.SIMILARITY)
        similarity.encodeUnsafe(t.similarity, b)
        b.field(Names.VEC)
        vec.encodeUnsafe(t.vec, b)
        b.endObject()
        ()
      }
    }

    implicit val permutationLshQuery: Encoder[NearestNeighborsQuery.PermutationLsh] = new Encoder[NearestNeighborsQuery.PermutationLsh] {
      override def encodeUnsafe(t: NearestNeighborsQuery.PermutationLsh, b: XContentBuilder): Unit = {
        b.startObject()
        b.field(Names.CANDIDATES, t.candidates)
        b.field(Names.FIELD, t.field)
        b.field(Names.MODEL, Names.PERMUTATION_LSH)
        b.field(Names.SIMILARITY)
        similarity.encodeUnsafe(t.similarity, b)
        b.field(Names.VEC)
        vec.encodeUnsafe(t.vec, b)
        b.endObject()
        ()
      }
    }

    implicit val nearestNeighborsQuery: Encoder[NearestNeighborsQuery] = new Encoder[NearestNeighborsQuery] {
      override def encodeUnsafe(t: NearestNeighborsQuery, b: XContentBuilder): Unit =
        t match {
          case q: NearestNeighborsQuery.Exact          => exactQuery.encodeUnsafe(q, b)
          case q: NearestNeighborsQuery.JaccardLsh     => jaccardLshQuery.encodeUnsafe(q, b)
          case q: NearestNeighborsQuery.HammingLsh     => hammingLshQuery.encodeUnsafe(q, b)
          case q: NearestNeighborsQuery.CosineLsh      => cosineLshQuery.encodeUnsafe(q, b)
          case q: NearestNeighborsQuery.L2Lsh          => l2LshQuery.encodeUnsafe(q, b)
          case q: NearestNeighborsQuery.PermutationLsh => permutationLshQuery.encodeUnsafe(q, b)
        }
    }
  }

  object Decoder {

    private implicit val orderTokens: Ordering[Token] = new Ordering[Token] {
      override def compare(x: Token, y: Token): Int = x.name().compareTo(y.name())
    }

    private def unexpectedValue(text: String, expected: SortedSet[String]): String =
      s"Expected token to be one of [${expected.mkString(",")}] but found [$text]"

    private def unexpectedValue(name: String, text: String, expected: SortedSet[String]): String =
      s"Expected [$name] to be one of [${expected.mkString(",")}] but found [$text]"

    private def unexpectedToken(name: String, token: Token, expected: SortedSet[Token]): String =
      s"Expected [$name] to be one of [${expected.mkString(",")}] but found [$token]"

    private def unexpectedToken(token: Token, expected: SortedSet[Token]): String =
      s"Expected token to be one of [${expected.mkString(",")}] but found [$token]"

    private def unableToConstruct(typ: String): String =
      s"Unable to construct [$typ] from parsed JSON"

    private def assertToken(name: String, token: Token, expected: SortedSet[Token]): Unit =
      if (expected.contains(token)) () else throw new XContentParseException(unexpectedToken(name, token, expected))

    private def assertToken(token: Token, expected: SortedSet[Token]): Unit =
      if (expected.contains(token)) () else throw new XContentParseException(unexpectedToken(token, expected))

    private def assertToken(name: String, token: Token, expected: Token): Unit =
      assertToken(name, token, SortedSet(expected))

    private def assertToken(token: Token, expected: Token): Unit =
      assertToken(token, SortedSet(expected))

    private def assertValue(name: String, text: String, expected: SortedSet[String]): Unit =
      if (expected.contains(text)) () else throw new XContentParseException(unexpectedValue(name, text, expected))

    private def parseFloatArray(p: XContentParser): Array[Float] = {
      val b = new FloatArrayBuffer()
      p.currentToken() match {
        case START_ARRAY  => ()
        case VALUE_NUMBER => b.append(p.floatValue())
        case t            => throw new XContentParseException(unexpectedToken(t, SortedSet(START_ARRAY, VALUE_NUMBER)))
      }
      while (p.nextToken() != END_ARRAY) {
        assertToken(p.currentToken(), VALUE_NUMBER)
        b.append(p.floatValue())
      }
      b.toArray
    }

    private def parseSparseBoolArray(p: XContentParser): Array[Int] = {
      val b = new IntArrayBuffer()
      p.currentToken() match {
        case START_ARRAY  => ()
        case VALUE_NUMBER => b.append(p.intValue())
        case t            => throw new XContentParseException(unexpectedToken(t, SortedSet(START_ARRAY, VALUE_NUMBER)))
      }
      while (p.nextToken() != END_ARRAY) {
        assertToken(p.currentToken(), VALUE_NUMBER)
        b.append(p.intValue())
      }
      b.toArray
    }

    implicit val similarity: Decoder[Similarity] = (p: XContentParser) => {
      if (p.currentToken() != VALUE_STRING) assertToken(p.nextToken(), VALUE_STRING)
      val s1 = p.text()
      val s2 = s1.toLowerCase
      s2 match {
        case Names.JACCARD => Similarity.Jaccard
        case Names.HAMMING => Similarity.Hamming
        case Names.L1      => Similarity.L1
        case Names.L2      => Similarity.L2
        case Names.COSINE  => Similarity.Cosine
        case Names.ANGULAR => Similarity.Cosine
        case _             => throw new XContentParseException(unexpectedValue(s1, Names.SIMILARITIES))
      }
    }

    implicit val vec: Decoder[Vec] = new Decoder[Vec] {

      override def decodeUnsafe(p: XContentParser): Vec = {
        var field: Option[String] = None
        var id: Option[String] = None
        var index: Option[String] = None
        var isEmpty: Boolean = true
        var trueIndices: Option[Array[Int]] = None
        var totalIndices: Option[Int] = None
        var values: Option[Array[Float]] = None
        if (p.currentToken() != START_OBJECT && p.currentToken() != START_ARRAY) {
          assertToken(p.nextToken(), SortedSet(START_ARRAY, START_OBJECT))
        }
        p.currentToken() match {
          case START_OBJECT =>
            while (p.nextToken() == FIELD_NAME) {
              isEmpty = false
              p.currentName() match {
                case n @ Names.FIELD =>
                  assertToken(n, p.nextToken(), VALUE_STRING)
                  field = Some(p.text())
                case n @ Names.ID =>
                  assertToken(n, p.nextToken(), VALUE_STRING)
                  id = Some(p.text())
                case n @ Names.INDEX =>
                  assertToken(n, p.nextToken(), VALUE_STRING)
                  index = Some(p.text())
                case n @ Names.TRUE_INDICES =>
                  assertToken(n, p.nextToken(), START_ARRAY)
                  trueIndices = Some(parseSparseBoolArray(p))
                case n @ Names.TOTAL_INDICES =>
                  assertToken(n, p.nextToken(), VALUE_NUMBER)
                  totalIndices = Some(p.intValue())
                case n @ Names.VALUES =>
                  assertToken(n, p.nextToken(), START_ARRAY)
<<<<<<< HEAD
                  values = Some(parseFloatArray(p, 42))
                case _ =>
                  p.nextToken()
                  // Comment to prevent scalafmt from collapsing the two lines.
                  ()
=======
                  values = Some(parseFloatArray(p))
                case _ => p.nextToken()
>>>>>>> 64349452
              }
            }
          case START_ARRAY =>
            isEmpty = false
            p.nextToken() match {
              case END_ARRAY =>
                values = Some(Array.empty)
              case VALUE_NUMBER =>
                values = Some(parseFloatArray(p))
              case START_ARRAY =>
                trueIndices = Some(parseSparseBoolArray(p))
                assertToken(p.nextToken(), VALUE_NUMBER)
                totalIndices = Some(p.intValue())
              case t =>
                throw new XContentParseException(unexpectedToken(t, SortedSet(END_ARRAY, START_ARRAY, VALUE_NUMBER)))
            }
          case _ =>
            throw new XContentParseException(unexpectedToken(p.currentToken(), SortedSet(START_ARRAY, START_OBJECT)))
        }
        if (isEmpty) Vec.Empty()
        else
          (field, id, index, trueIndices, totalIndices, values) match {
            case (Some(field), Some(id), Some(index), _, _, _) =>
              Vec.Indexed(index = index, id = id, field = field)
            case (_, _, _, Some(trueIndices), Some(totalIndices), _) =>
              Vec.SparseBool(trueIndices, totalIndices)
            case (_, _, _, _, _, Some(values)) =>
              Vec.DenseFloat(values)
            case _ =>
              throw new XContentParseException(unableToConstruct("vector"))
          }
      }
    }

    implicit val denseFloatVec: Decoder[Vec.DenseFloat] = (p: XContentParser) =>
      vec.decodeUnsafe(p) match {
        case v: Vec.DenseFloat => v
        case _                 => throw new XContentParseException(unableToConstruct("dense float vector"))
      }

    implicit val sparseBoolVec: Decoder[Vec.SparseBool] =
      (p: XContentParser) =>
        vec.decodeUnsafe(p) match {
          case v: Vec.SparseBool => v
          case _                 => throw new XContentParseException(unableToConstruct("sparse bool vector"))
        }

    implicit val emptyVec: Decoder[Vec.Empty] = (p: XContentParser) =>
      vec.decodeUnsafe(p) match {
        case v: Vec.Empty => v
        case _            => throw new XContentParseException(unableToConstruct("empty vector"))
      }

    implicit val indexedVec: Decoder[Vec.Indexed] = (p: XContentParser) =>
      vec.decodeUnsafe(p) match {
        case v: Vec.Indexed => v
        case _              => throw new XContentParseException(unableToConstruct("indexed vector"))
      }

    implicit val mapping: Decoder[Mapping] = (p: XContentParser) => {
      var typ: Option[String] = None
      var dims: Option[Int] = None
      var model: Option[String] = None
      var similarity: Option[Similarity] = None
      var l: Option[Int] = None
      var k: Option[Int] = None
      var w: Option[Int] = None
      var repeating: Option[Boolean] = None
      if (p.currentToken() != START_OBJECT) {
        assertToken(p.nextToken(), START_OBJECT)
      }
      while (p.nextToken() == FIELD_NAME) {
        p.currentName() match {
          case n @ Names.TYPE =>
            assertToken(n, p.nextToken(), VALUE_STRING)
            assertValue(n, p.text(), Names.TYPES)
            typ = Some(p.text())
          case n @ Names.ELASTIKNN =>
            assertToken(n, p.nextToken(), START_OBJECT)
            while (p.nextToken() == FIELD_NAME) {
              p.currentName() match {
                case n @ Names.DIMS =>
                  assertToken(n, p.nextToken(), VALUE_NUMBER)
                  dims = Some(p.intValue())
                case n @ Names.LSH_L =>
                  assertToken(n, p.nextToken(), VALUE_NUMBER)
                  l = Some(p.intValue())
                case n @ Names.LSH_K =>
                  assertToken(n, p.nextToken(), VALUE_NUMBER)
                  k = Some(p.intValue())
                case n @ Names.LSH_W =>
                  assertToken(n, p.nextToken(), VALUE_NUMBER)
                  w = Some(p.intValue())
                case n @ Names.MODEL =>
                  assertToken(n, p.nextToken(), VALUE_STRING)
                  assertValue(n, p.text(), Names.MODELS)
                  model = Some(p.text())
                case n @ Names.REPEATING =>
                  assertToken(n, p.nextToken(), VALUE_BOOLEAN)
                  repeating = Some(p.booleanValue())
                case Names.SIMILARITY => similarity = Some(Decoder.similarity.decodeUnsafe(p))
                case _ =>
                  p.nextToken()
                  // Comment to prevent scalafmt from collapsing the two lines.
                  ()
              }
            }
          case _ =>
            p.nextToken()
            // Comment to prevent scalafmt from collapsing the two lines.
            ()
        }
      }
      (typ, model, dims, similarity, l, k, w, repeating) match {
        case (Some(Names.EKNN_DENSE_FLOAT_VECTOR), Some(Names.EXACT) | None, Some(dims), _, _, _, _, _) =>
          Mapping.DenseFloat(dims)
        case (Some(Names.EKNN_SPARSE_BOOL_VECTOR), Some(Names.EXACT) | None, Some(dims), _, _, _, _, _) =>
          Mapping.SparseBool(dims)
        case (Some(Names.EKNN_SPARSE_BOOL_VECTOR), Some(Names.LSH), Some(dims), Some(Similarity.Jaccard), Some(l), Some(k), _, _) =>
          Mapping.JaccardLsh(dims, l, k)
        case (Some(Names.EKNN_SPARSE_BOOL_VECTOR), Some(Names.LSH), Some(dims), Some(Similarity.Hamming), Some(l), Some(k), _, _) =>
          Mapping.HammingLsh(dims, l, k)
        case (Some(Names.EKNN_DENSE_FLOAT_VECTOR), Some(Names.LSH), Some(dims), Some(Similarity.L2), Some(l), Some(k), Some(w), _) =>
          Mapping.L2Lsh(dims, l, k, w)
        case (Some(Names.EKNN_DENSE_FLOAT_VECTOR), Some(Names.LSH), Some(dims), Some(Similarity.Cosine), Some(l), Some(k), _, _) =>
          Mapping.CosineLsh(dims, l, k)
        case (Some(Names.EKNN_DENSE_FLOAT_VECTOR), Some(Names.PERMUTATION_LSH), Some(dims), _, _, Some(k), _, Some(repeating)) =>
          Mapping.PermutationLsh(dims, k, repeating)
        case _ => throw new XContentParseException(unableToConstruct("mapping"))
      }
    }

    implicit val nearestNeighborsQuery: Decoder[NearestNeighborsQuery] =
      (p: XContentParser) => {
        var candidates: Option[Int] = None
        var field: Option[String] = None
        var model: Option[String] = None
        var probes: Option[Int] = None
        var similarity: Option[Similarity] = None
        var vec: Option[Vec] = None
        if (p.currentToken() != START_OBJECT) {
          assertToken(p.nextToken(), START_OBJECT)
        }
        while (p.nextToken() == FIELD_NAME) {
          p.currentName() match {
            case n @ Names.CANDIDATES =>
              assertToken(n, p.nextToken(), VALUE_NUMBER)
              candidates = Some(p.intValue())
            case n @ Names.FIELD =>
              assertToken(n, p.nextToken(), VALUE_STRING)
              field = Some(p.text())
            case n @ Names.MODEL =>
              assertToken(n, p.nextToken(), VALUE_STRING)
              assertValue(n, p.text(), Names.MODELS)
              model = Some(p.text())
            case n @ Names.PROBES =>
              assertToken(n, p.nextToken(), VALUE_NUMBER)
              probes = Some(p.intValue())
            case Names.SIMILARITY => similarity = Some(decodeUnsafe[Similarity](p))
            case Names.VEC        => vec = Some(decodeUnsafe[Vec](p))
            case _ =>
              p.nextToken()
              // Comment to prevent scalafmt from collapsing the two lines.
              ()
          }
        }
        (candidates, field, model, probes, similarity, vec) match {
          case (_, Some(field), Some(Names.EXACT), _, Some(similarity), Some(v)) =>
            NearestNeighborsQuery.Exact(field, similarity, v)
          case (Some(candidates), Some(field), Some(Names.LSH), _, Some(Similarity.Cosine), Some(v)) =>
            NearestNeighborsQuery.CosineLsh(field, candidates, v)
          case (Some(candidates), Some(field), Some(Names.LSH), _, Some(Similarity.Hamming), Some(v)) =>
            NearestNeighborsQuery.HammingLsh(field, candidates, v)
          case (Some(candidates), Some(field), Some(Names.LSH), _, Some(Similarity.Jaccard), Some(v)) =>
            NearestNeighborsQuery.JaccardLsh(field, candidates, v)
          case (Some(candidates), Some(field), Some(Names.LSH), Some(probes), Some(Similarity.L2), Some(v)) =>
            NearestNeighborsQuery.L2Lsh(field, candidates, probes, v)
          case (Some(candidates), Some(field), Some(Names.PERMUTATION_LSH), _, Some(similarity), Some(v)) =>
            NearestNeighborsQuery.PermutationLsh(field, similarity, candidates, v)
          case _ => throw new XContentParseException(unableToConstruct("nearest neighbors query"))
        }
      }
  }

  private object Names {
    val ANGULAR = "angular"
    val CANDIDATES = "candidates"
    val COSINE = "cosine"
    val DIMS = "dims"
    val ELASTIKNN = "elastiknn"
    val EKNN_DENSE_FLOAT_VECTOR = s"${ELASTIKNN_NAME}_dense_float_vector"
    val EKNN_SPARSE_BOOL_VECTOR = s"${ELASTIKNN_NAME}_sparse_bool_vector"
    val EXACT = "exact"
    val FIELD = "field"
    val HAMMING = "hamming"
    val ID = "id"
    val INDEX = "index"
    val JACCARD = "jaccard"
    val L1 = "l1"
    val L2 = "l2"
    val LSH = "lsh"
    val LSH_L = "L"
    val LSH_K = "k"
    val LSH_W = "w"
    val PERMUTATION_LSH = "permutation_lsh"
    val MODEL = "model"
    val PROBES = "probes"
    val REPEATING = "repeating"
    val SIMILARITY = "similarity"
    val TRUE_INDICES = "true_indices"
    val TOTAL_INDICES = "total_indices"
    val TYPE = "type"
    val VALUES = "values"
    val VEC = "vec"

    val MODELS: SortedSet[String] = SortedSet(EXACT, LSH, PERMUTATION_LSH)
    val SIMILARITIES: SortedSet[String] = SortedSet(COSINE, HAMMING, JACCARD, L1, L2)
    val TYPES: SortedSet[String] = SortedSet(EKNN_SPARSE_BOOL_VECTOR, EKNN_DENSE_FLOAT_VECTOR)
  }
}<|MERGE_RESOLUTION|>--- conflicted
+++ resolved
@@ -364,6 +364,13 @@
 
     private implicit val orderTokens: Ordering[Token] = new Ordering[Token] {
       override def compare(x: Token, y: Token): Int = x.name().compareTo(y.name())
+    }
+
+    @inline
+    private def nextToken(p: XContentParser): Unit = {
+      p.nextToken()
+      // Need to return unit.
+      ()
     }
 
     private def unexpectedValue(text: String, expected: SortedSet[String]): String =
@@ -474,16 +481,8 @@
                   totalIndices = Some(p.intValue())
                 case n @ Names.VALUES =>
                   assertToken(n, p.nextToken(), START_ARRAY)
-<<<<<<< HEAD
-                  values = Some(parseFloatArray(p, 42))
-                case _ =>
-                  p.nextToken()
-                  // Comment to prevent scalafmt from collapsing the two lines.
-                  ()
-=======
                   values = Some(parseFloatArray(p))
-                case _ => p.nextToken()
->>>>>>> 64349452
+                case _ => nextToken(p)
               }
             }
           case START_ARRAY =>
@@ -585,16 +584,10 @@
                   assertToken(n, p.nextToken(), VALUE_BOOLEAN)
                   repeating = Some(p.booleanValue())
                 case Names.SIMILARITY => similarity = Some(Decoder.similarity.decodeUnsafe(p))
-                case _ =>
-                  p.nextToken()
-                  // Comment to prevent scalafmt from collapsing the two lines.
-                  ()
+                case _                => nextToken(p)
               }
             }
-          case _ =>
-            p.nextToken()
-            // Comment to prevent scalafmt from collapsing the two lines.
-            ()
+          case _ => nextToken(p)
         }
       }
       (typ, model, dims, similarity, l, k, w, repeating) match {
@@ -644,10 +637,7 @@
               probes = Some(p.intValue())
             case Names.SIMILARITY => similarity = Some(decodeUnsafe[Similarity](p))
             case Names.VEC        => vec = Some(decodeUnsafe[Vec](p))
-            case _ =>
-              p.nextToken()
-              // Comment to prevent scalafmt from collapsing the two lines.
-              ()
+            case _                => nextToken(p)
           }
         }
         (candidates, field, model, probes, similarity, vec) match {
