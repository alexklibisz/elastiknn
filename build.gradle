buildscript {
    ext {
<<<<<<< HEAD
        esVersion = '7.10.0'
=======
        esVersion = '7.9.3'
>>>>>>> efca9cf3
        luceneVersion = '8.6.2'
        circeVersion= '0.13.0'
        scalaShortVersion = '2.12'
        scalaFullVersion = '2.12.10'
        zioVersion = '1.0.1'
    }
    repositories {
        jcenter()
        maven {
            url "https://plugins.gradle.org/m2/"
        }
    }
    dependencies {
        classpath 'com.github.jengelman.gradle.plugins:shadow:5.2.0'
        classpath 'gradle.plugin.com.github.maiflai:gradle-scalatest:0.30'
        classpath "org.elasticsearch.gradle:build-tools:${esVersion}"
    }
}

allprojects {

    setGroup('com.klibisz.elastiknn')

    // Use -Pversion=foo123 to override the version. Otherwise uses the version file.
    if (version != 'unspecified') setVersion(version)
    else setVersion(rootProject.file('version').getText().strip())

    repositories {
        jcenter()
        mavenCentral()
        mavenLocal()
        maven {
            url "https://oss.sonatype.org/content/repositories/snapshots"
        }
    }
}

subprojects {
    apply plugin: 'java'
    apply plugin: 'java-library'
    java {
        sourceCompatibility = JavaVersion.VERSION_1_8
        targetCompatibility = JavaVersion.VERSION_1_8
    }
}

// Make sub-projects easy to reference.
Project api4s = project(':api4s')
Project benchmarks = project(':benchmarks')
Project clientElastic4s = project(':client-elastic4s')
Project lucene = project(':lucene')
Project models = project(':models')
Project plugin = project(':plugin')
Project testing = project(':testing')

// Utility to apply multiple configuration closures to a single project.
// TODO: Why can't you just chain .configure(closure1).configure(closure2)...?
def configure(Project p, List<Closure> configClosures) {
    configClosures.forEach { configure(p, it) }
}

def scalaProjectConfig = {
    apply plugin: 'scala'
    tasks.withType(ScalaCompile) {
        scalaCompileOptions.setAdditionalParameters(List.of("-Xfatal-warnings", "-Ywarn-unused:imports", "-feature"))
    }
    task unifiedScaladocs(type: ScalaDoc, description: 'Generate unified scaladocs', group: 'Documentation') {
        Set docProjects = subprojects.findAll { it.plugins.hasPlugin('scala') }
        destinationDir = file("${rootProject.buildDir}/docs/scaladoc")
        title = "$project.name $version"
        scalaDocOptions = new ScalaDocOptions()
        subprojects.each { proj ->
            if (docProjects.contains(proj.name)) {
                proj.tasks.withType(ScalaDoc).each {
                    source += proj.sourceSets.main.allJava
                    source += proj.sourceSets.main.allScala
                    classpath += proj.sourceSets.main.compileClasspath
                    excludes += scaladoc.excludes
                    includes += scaladoc.includes
                }
            }
        }
    }
}

def publishConfig(String projectDescription, boolean isScala = false) {
    return {

        // Have to do it this way because gradle.properties doesn't expand `~`, `$HOME`, etc.
        ext."signing.secretKeyRingFile" = "${System.getProperty("user.home")}/.gnupg/secring.gpg"

        // Sonatype settings.
        ext."sonatypeUrl" = System.getenv().getOrDefault("SONATYPE_URL", "https://oss.sonatype.org/content/repositories/snapshots/")
        ext."sonatypeUsername" = project.hasProperty("sonatypeUsername") ? project.getProperty("sonatypeUsername") : "wrong"
        ext."sonatypePassword" = project.hasProperty("sonatypePassword") ? project.getProperty("sonatypePassword") : "wrong"

        apply plugin: 'maven-publish'
        apply plugin: 'signing'
        task sourceJar(type: Jar) {
            classifier 'sources'
            from sourceSets.main.allSource
        }
        task javadocJar(type: Jar) {
            classifier 'javadoc'
            from javadoc.destinationDir
        }
        publishing {
            publications {
                maven(MavenPublication) {
                    artifactId = isScala ? "${project.name}_${scalaShortVersion}" : project.name
                    from components.java
                    artifact tasks.sourceJar
                    artifact tasks.javadocJar
                    pom {
                        name = "${rootProject.group}:$artifactId"
                        description = projectDescription
                        url = 'https://github.com/alexklibisz/elastiknn'
                        licenses {
                            license {
                                name = 'Apache 2.0'
                                url = 'https://choosealicense.com/licenses/apache-2.0/'
                            }
                        }
                        developers {
                            developer {
                                id = 'alexklibisz'
                                name = 'Alex Klibisz'
                                email = 'aklibisz@gmail.com'
                            }
                        }
                        scm {
                            connection = 'scm:git:git://github.com/alexklibisz/elastiknn.git'
                            developerConnection = 'scm:git:ssh://github.com/alexklibisz/elastiknn.git'
                            url = 'https://github.com/alexklibisz/elastiknn'
                        }
                    }

                }
            }
            repositories {
                maven {
                    url sonatypeUrl
                    credentials {
                        username sonatypeUsername
                        password sonatypePassword
                    }
                }
            }
        }
        signing {
            sign publishing.publications
        }
    }
}

configure(api4s, List.of(
        scalaProjectConfig,
        publishConfig("Scala case classes and circe codecs for the Elastiknn JSON API", true),
        {
            dependencies {
                api "io.circe:circe-parser_${scalaShortVersion}:${circeVersion}"
                api "io.circe:circe-generic-extras_${scalaShortVersion}:${circeVersion}"
            }
        }
))

configure(benchmarks, List.of(
        scalaProjectConfig,
        {
            apply plugin: 'application'
            apply plugin: 'com.github.johnrengelman.shadow'

            application {
                mainClassName = project.hasProperty("mainClass") ? project.getProperty("mainClass") : 'com.klibisz.elastiknn.benchmarks.Enqueue'
            }

            shadowJar {
                // This is needed to preserve the META-INF directory from lucene-core.
                mergeServiceFiles()
            }

            dependencies {
                implementation models
                implementation lucene
                implementation plugin
                implementation clientElastic4s
                implementation "dev.zio:zio_${scalaShortVersion}:${zioVersion}"
                implementation "dev.zio:zio-streams_${scalaShortVersion}:${zioVersion}"
                implementation "dev.zio:zio-logging-slf4j_${scalaShortVersion}:0.4.0"
                implementation "com.github.scopt:scopt_${scalaShortVersion}:4.0.0-RC2"
                implementation "ch.qos.logback:logback-classic:1.2.3"
                implementation "com.amazonaws:aws-java-sdk-s3:1.11.781"
                implementation "com.nrinaudo:kantan.csv-generic_${scalaShortVersion}:0.6.1"
                // Without this you get a warning: WARNING: JAXB is unavailable. Will fallback to SDK implementation which may be
                // less performant.If you are using Java 9+, you will need to include javax.xml.bind:jaxb-api as a dependency.
                implementation 'javax.xml:jaxb-api:2.1'
                implementation "org.scala-lang:scala-library:${scalaFullVersion}"
            }
        }))

configure(clientElastic4s, List.of(
        scalaProjectConfig,
        publishConfig("Scala client for Elastiknn, based on elastic4s", true),
        {
            dependencies {
                api api4s
                api 'com.sksamuel.elastic4s:elastic4s-client-esjava_2.12:7.6.0'
                implementation "org.scala-lang:scala-library:${scalaFullVersion}"
            }
        }))

configure(models, List.of(
        publishConfig("Exact and approximate similarity models used in Elastiknn", false)))

configure(lucene, List.of(
        publishConfig("Custom Lucene queries used in Elastiknn"),
        {
            dependencies {
                implementation models
                implementation "org.apache.lucene:lucene-core:${luceneVersion}"
                implementation "org.apache.logging.log4j:log4j-api:2.11.1"
            }
        }))

configure(plugin, List.of(scalaProjectConfig, {

    version = "${version}_es${esVersion}"

    apply plugin: 'elasticsearch.esplugin'

    dependencyLicenses.enabled = false
    thirdPartyAudit.enabled = false
    licenseHeaders.enabled = false
    testingConventions.enabled = false

    configurations {
        all {
            // Needed to resolve scala minor version conflicts.
            resolutionStrategy.preferProjectModules()
        }
    }

    esplugin {
        name 'elastiknn'
        description 'Elasticsearch plugin for exact and approximate nearest neighbors search on sparse and dense vectors.'
        classname 'com.klibisz.elastiknn.ElastiknnPlugin'
        licenseFile rootProject.file('LICENSE.txt')
        noticeFile rootProject.file('NOTICE.txt')
    }

    dependencies {
        // TODO: a couple of the deps need both runtime _and_ implementation dependencies to run?
        runtime models
        implementation models
        implementation lucene
        implementation api4s
        implementation "com.google.guava:guava:28.1-jre"
        runtime "com.google.guava:guava:28.1-jre"
        implementation "org.scala-lang:scala-library:${scalaFullVersion}"
    }
}))

configure(testing, List.of(scalaProjectConfig, {

    apply plugin: 'com.github.maiflai.scalatest'

    test {
        outputs.upToDateWhen { false }
        testLogging {
            showStandardStreams = true
            exceptionFormat = 'full'
            events "standardOut", "started", "passed", "skipped", "failed"
        }
        maxParallelForks = 1
    }

    dependencies {
        implementation models
        implementation clientElastic4s
        implementation plugin
        implementation lucene
        implementation 'com.typesafe:config:1.4.0'
        implementation "org.scalatest:scalatest_${scalaShortVersion}:3.2.0"
        implementation "com.typesafe.scala-logging:scala-logging_${scalaShortVersion}:3.9.2"
        implementation "ch.qos.logback:logback-classic:1.2.3"
        implementation 'org.apache.commons:commons-math3:3.6.1'
        implementation "org.apache.lucene:lucene-codecs:${luceneVersion}"
        implementation "org.apache.lucene:lucene-analyzers-common:${luceneVersion}"
        implementation "org.elasticsearch:elasticsearch:${esVersion}"
        implementation "com.storm-enroute:scalameter_${scalaShortVersion}:0.19"
        implementation "org.scalanlp:breeze_${scalaShortVersion}:1.0"
        testRuntime 'org.pegdown:pegdown:1.4.2'
        testRuntime 'com.vladsch.flexmark:flexmark-all:0.35.10'
        implementation "org.scala-lang:scala-library:${scalaFullVersion}"
    }
}))<|MERGE_RESOLUTION|>--- conflicted
+++ resolved
@@ -1,10 +1,6 @@
 buildscript {
     ext {
-<<<<<<< HEAD
         esVersion = '7.10.0'
-=======
-        esVersion = '7.9.3'
->>>>>>> efca9cf3
         luceneVersion = '8.6.2'
         circeVersion= '0.13.0'
         scalaShortVersion = '2.12'
