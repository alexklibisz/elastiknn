--- conflicted
+++ resolved
@@ -79,8 +79,6 @@
         }
     }
 }
-
-def javaProjectConfig = {}
 
 def publishConfig(String description, boolean isScala = false) {
     String theDescription = description
@@ -207,22 +205,16 @@
         }))
 
 configure(models, List.of(
-        javaProjectConfig,
         publishConfig("Exact and approximate similarity models used in Elastiknn", true),
         {
             dependencies {
                 implementation api4s
-<<<<<<< HEAD
-=======
-                implementation utils
->>>>>>> 5450932a
                 implementation lucene
                 implementation "com.google.guava:guava:28.1-jre"
             }
         }))
 
 configure(lucene, List.of(
-        javaProjectConfig,
         publishConfig("Custom Lucene queries used in Elastiknn"),
         {
             dependencies {
@@ -230,7 +222,7 @@
             }
         }))
 
-configure(plugin, List.of(scalaProjectConfig, javaProjectConfig, {
+configure(plugin, List.of(scalaProjectConfig, {
 
     version = "${version}_es${esVersion}"
 
@@ -258,14 +250,8 @@
 
     dependencies {
         // TODO: it can't resolve scala classes without a runtime _and_ implementation dependency on core?
-<<<<<<< HEAD
         runtime models
         implementation models
-=======
-        runtime core
-        implementation core
-        implementation utils
->>>>>>> 5450932a
         implementation lucene
         implementation api4s
         implementation "com.google.guava:guava:28.1-jre"
