--- conflicted
+++ resolved
@@ -65,12 +65,8 @@
 def scalaProjectConfig = {
     apply plugin: 'scala'
     tasks.withType(ScalaCompile) {
-<<<<<<< HEAD
         // scalaCompileOptions.setAdditionalParameters(List.of("-Xfatal-warnings", "-Ywarn-unused:imports", "-feature"))
         scalaCompileOptions.setAdditionalParameters(List.of("-Ywarn-unused:imports", "-feature"))
-=======
-        scalaCompileOptions.setAdditionalParameters(List.of("-Xfatal-warnings", "-Ywarn-unused:imports"))
->>>>>>> d34a4779
     }
     task unifiedScaladocs(type: ScalaDoc, description: 'Generate unified scaladocs', group: 'Documentation') {
         Set docProjects = subprojects.findAll { it.plugins.hasPlugin('scala') }
@@ -288,12 +284,8 @@
     }
 
     dependencies {
-<<<<<<< HEAD
         implementation models
         implementation lucene
-=======
-        // TODO: a couple of the deps need both runtime _and_ implementation dependencies to run?
->>>>>>> d34a4779
         implementation api4s
         implementation lucene
         implementation models
