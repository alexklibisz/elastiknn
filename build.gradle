buildscript {
    ext {
<<<<<<< HEAD
        esVersion = '8.0.0'
        luceneVersion = '9.0.0'
        elastic4sVersion = '8.0.0'
=======
        esVersion = '7.17.6'
        luceneVersion = '8.11.1'
        elastic4sVersion = '7.17.3'
>>>>>>> df2231cf
        circeVersion= '0.14.1'
        circeGenericExtrasVersion= '0.14.1'
        scalaShortVersion = '2.13'
        scalaFullVersion = '2.13.6'
        zioVersion = '1.0.1'
    }
    repositories {
        maven {
            url "https://plugins.gradle.org/m2/"
        }
    }
    dependencies {
        classpath "gradle.plugin.com.github.johnrengelman:shadow:7.1.2"
        classpath 'gradle.plugin.com.github.maiflai:gradle-scalatest:0.32'
        classpath "org.elasticsearch.gradle:build-tools:${esVersion}"
    }
}

allprojects {

    setGroup('com.klibisz.elastiknn')

    // Use -Pversion=foo123 to override the version. Otherwise uses the version file.
    if (version != 'unspecified') setVersion(version)
    else setVersion(rootProject.file('version').getText().strip())

    repositories {
        mavenCentral()
        mavenLocal()
    }
}

subprojects {
    apply plugin: 'java'
    apply plugin: 'java-library'
    java {
        sourceCompatibility = JavaVersion.VERSION_1_8
        targetCompatibility = JavaVersion.VERSION_1_8
    }
}

// Make sub-projects easy to reference.
Project api4s = project(':api4s')
Project clientElastic4s = project(':client-elastic4s')
Project lucene = project(':lucene')
Project models = project(':models')
Project plugin = project(':plugin')
Project testing = project(':testing')

// Utility to apply multiple configuration closures to a single project.
// TODO: Why can't you just chain .configure(closure1).configure(closure2)...?
def configure(Project p, List<Closure> configClosures) {
    configClosures.forEach { configure(p, it) }
}

def scalaProjectConfig = {
    apply plugin: 'scala'
    tasks.withType(ScalaCompile) {
        scalaCompileOptions.setAdditionalParameters(List.of("-Xfatal-warnings", "-Ywarn-unused:imports"))
    }
    task unifiedScaladocs(type: ScalaDoc, description: 'Generate unified scaladocs', group: 'Documentation') {
        Set docProjects = subprojects.findAll { it.plugins.hasPlugin('scala') }
        destinationDir = file("${rootProject.buildDir}/docs/scaladoc")
        title = "$project.name $version"
        scalaDocOptions = new ScalaDocOptions()
        subprojects.each { proj ->
            if (docProjects.contains(proj.name)) {
                proj.tasks.withType(ScalaDoc).each {
                    source += proj.sourceSets.main.allJava
                    source += proj.sourceSets.main.allScala
                    classpath += proj.sourceSets.main.compileClasspath
                    excludes += scaladoc.excludes
                    includes += scaladoc.includes
                }
            }
        }
    }
}

def publishConfig(String projectDescription, boolean isScala = false) {
    return {

        // Have to do it this way because gradle.properties doesn't expand `~`, `$HOME`, etc.
        ext."signing.secretKeyRingFile" = "${System.getProperty("user.home")}/.gnupg/secring.gpg"

        apply plugin: 'maven-publish'
        apply plugin: 'signing'
        task sourceJar(type: Jar) {
            classifier 'sources'
            from sourceSets.main.allSource
        }
        task javadocJar(type: Jar) {
            classifier 'javadoc'
            from javadoc.destinationDir
        }
        publishing {
            publications {
                maven(MavenPublication) {
                    artifactId = isScala ? "${project.name}_${scalaShortVersion}" : project.name
                    from components.java
                    artifact tasks.sourceJar
                    artifact tasks.javadocJar
                    pom {
                        groupId = "com.klibisz.elastiknn"
                        name = "${rootProject.group}:${artifactId}"
                        description = projectDescription
                        url = 'https://github.com/alexklibisz/elastiknn'
                        licenses {
                            license {
                                name = 'Apache 2.0'
                                url = 'https://choosealicense.com/licenses/apache-2.0/'
                            }
                        }
                        developers {
                            developer {
                                id = 'alexklibisz'
                                name = 'Alex Klibisz'
                                email = 'aklibisz@gmail.com'
                            }
                        }
                        scm {
                            connection = 'scm:git:git://github.com/alexklibisz/elastiknn.git'
                            developerConnection = 'scm:git:ssh://github.com/alexklibisz/elastiknn.git'
                            url = 'https://github.com/alexklibisz/elastiknn'
                        }
                    }

                }
            }
            repositories {
                maven {
                    url = version.contains('SNAPSHOT') ? "https://oss.sonatype.org/content/repositories/snapshots/" : "https://oss.sonatype.org/service/local/staging/deploy/maven2"
                    credentials {
                        username = project.properties.getOrDefault('sonatypeUsername', 'wrong')
                        password = project.properties.getOrDefault('sonatypePassword', 'wrong')
                    }
                }
            }
        }
        signing {
            sign publishing.publications
        }
    }
}

configure(api4s, List.of(
        scalaProjectConfig,
        publishConfig("Scala case classes and JSON codecs for the Elastiknn JSON API", true),
        {
            dependencies {
                implementation "org.elasticsearch:elasticsearch-x-content:${esVersion}"
                implementation "org.scala-lang:scala-library:${scalaFullVersion}"
            }
        }
))

configure(clientElastic4s, List.of(
        scalaProjectConfig,
        publishConfig("Scala client for Elastiknn, based on elastic4s", true),
        {
            dependencies {
                api api4s
                api "com.sksamuel.elastic4s:elastic4s-client-esjava_${scalaShortVersion}:${elastic4sVersion}"
                implementation "org.scala-lang:scala-library:${scalaFullVersion}"
            }
        }))

configure(models, List.of(
        publishConfig("Exact and approximate similarity models used in Elastiknn", false)))

configure(lucene, List.of(
        publishConfig("Custom Lucene queries used in Elastiknn"),
        {
            dependencies {
                implementation models
                implementation "org.apache.lucene:lucene-core:${luceneVersion}"
            }
        }))

configure(plugin, List.of(scalaProjectConfig, {

    apply plugin: 'elasticsearch.esplugin'

    configurations {
        all {
            // Needed to resolve scala minor version conflicts.
            resolutionStrategy.preferProjectModules()
        }
    }

    esplugin {
        name 'elastiknn'
        description 'Elasticsearch plugin for exact and approximate nearest neighbors search on sparse and dense vectors.'
        classname 'com.klibisz.elastiknn.ElastiknnPlugin'
        licenseFile rootProject.file('LICENSE.txt')
        noticeFile rootProject.file('NOTICE.txt')
    }

    dependencies {
        // TODO: a couple of the deps need both runtime _and_ implementation dependencies to run?
        implementation api4s
        implementation lucene
        implementation models
        implementation "com.google.guava:guava:28.1-jre"
        implementation "org.scala-lang:scala-library:${scalaFullVersion}"
        implementation "org.apache.lucene:lucene-backward-codecs:${luceneVersion}"
        runtimeOnly "com.google.guava:failureaccess:1.0.1"
        runtimeOnly "org.scala-lang:scala-library:${scalaFullVersion}"
    }
}))

configure(testing, List.of(scalaProjectConfig, {

    apply plugin: 'com.github.maiflai.scalatest'

    test {
        outputs.upToDateWhen { false }
        testLogging {
            showStandardStreams = true
            exceptionFormat = 'full'
            events "standardOut", "started", "passed", "skipped", "failed"
        }
        maxParallelForks = 1
    }

    dependencies {
        implementation clientElastic4s
        implementation lucene
        implementation models
        implementation plugin
        implementation "ch.qos.logback:logback-classic:1.2.3"
        implementation "com.klibisz.futil:futil_${scalaShortVersion}:0.1.2"
        implementation "com.storm-enroute:scalameter_${scalaShortVersion}:0.19"
        implementation 'com.typesafe:config:1.4.0'
        implementation "com.typesafe.scala-logging:scala-logging_${scalaShortVersion}:3.9.2"
        implementation 'com.vladsch.flexmark:flexmark-all:0.35.10'
        implementation "io.circe:circe-generic-extras_${scalaShortVersion}:${circeGenericExtrasVersion}"
        implementation "io.circe:circe-parser_${scalaShortVersion}:${circeVersion}"
        implementation 'org.apache.commons:commons-math3:3.6.1'
<<<<<<< HEAD
        implementation "org.apache.lucene:lucene-analysis-common:${luceneVersion}"
        implementation "org.apache.lucene:lucene-backward-codecs:${luceneVersion}"
        // implementation "org.elasticsearch.client:elasticsearch-rest-high-level-client:${esVersion}"
=======
        implementation "org.apache.lucene:lucene-analyzers-common:${luceneVersion}"
        implementation "org.apache.lucene:lucene-codecs:${luceneVersion}"
>>>>>>> df2231cf
        implementation "org.elasticsearch:elasticsearch:${esVersion}"
        implementation 'org.pegdown:pegdown:1.4.2'
        implementation "org.scala-lang:scala-library:${scalaFullVersion}"
        implementation "org.scalanlp:breeze_${scalaShortVersion}:1.3"
        implementation "org.scalatest:scalatest_${scalaShortVersion}:3.2.0"
    }
}))<|MERGE_RESOLUTION|>--- conflicted
+++ resolved
@@ -1,14 +1,8 @@
 buildscript {
     ext {
-<<<<<<< HEAD
         esVersion = '8.0.0'
         luceneVersion = '9.0.0'
         elastic4sVersion = '8.0.0'
-=======
-        esVersion = '7.17.6'
-        luceneVersion = '8.11.1'
-        elastic4sVersion = '7.17.3'
->>>>>>> df2231cf
         circeVersion= '0.14.1'
         circeGenericExtrasVersion= '0.14.1'
         scalaShortVersion = '2.13'
@@ -248,14 +242,8 @@
         implementation "io.circe:circe-generic-extras_${scalaShortVersion}:${circeGenericExtrasVersion}"
         implementation "io.circe:circe-parser_${scalaShortVersion}:${circeVersion}"
         implementation 'org.apache.commons:commons-math3:3.6.1'
-<<<<<<< HEAD
         implementation "org.apache.lucene:lucene-analysis-common:${luceneVersion}"
         implementation "org.apache.lucene:lucene-backward-codecs:${luceneVersion}"
-        // implementation "org.elasticsearch.client:elasticsearch-rest-high-level-client:${esVersion}"
-=======
-        implementation "org.apache.lucene:lucene-analyzers-common:${luceneVersion}"
-        implementation "org.apache.lucene:lucene-codecs:${luceneVersion}"
->>>>>>> df2231cf
         implementation "org.elasticsearch:elasticsearch:${esVersion}"
         implementation 'org.pegdown:pegdown:1.4.2'
         implementation "org.scala-lang:scala-library:${scalaFullVersion}"
