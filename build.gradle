buildscript {
    ext {
<<<<<<< HEAD
        esVersion = '8.0.0'
        luceneVersion = '9.0.0'
        elastic4sVersion = '7.16.3'
=======
        esVersion = '7.17.3'
        luceneVersion = '8.11.1'
        elastic4sVersion = '7.17.2'
>>>>>>> e4cc3a22
        circeVersion= '0.14.1'
        circeGenericExtrasVersion= '0.14.1'
        scalaShortVersion = '2.13'
        scalaFullVersion = '2.13.6'
        zioVersion = '1.0.1'
    }
    repositories {
        maven {
            url "https://plugins.gradle.org/m2/"
        }
    }
    dependencies {
        classpath "gradle.plugin.com.github.johnrengelman:shadow:7.1.2"
        classpath 'gradle.plugin.com.github.maiflai:gradle-scalatest:0.32'
        classpath "org.elasticsearch.gradle:build-tools:${esVersion}"
    }
}

allprojects {

    setGroup('com.klibisz.elastiknn')

    // Use -Pversion=foo123 to override the version. Otherwise uses the version file.
    if (version != 'unspecified') setVersion(version)
    else setVersion(rootProject.file('version').getText().strip())

    repositories {
        mavenCentral()
        mavenLocal()
    }
}

subprojects {
    apply plugin: 'java'
    apply plugin: 'java-library'
    java {
        sourceCompatibility = JavaVersion.VERSION_1_8
        targetCompatibility = JavaVersion.VERSION_1_8
    }
}

// Make sub-projects easy to reference.
Project api4s = project(':api4s')
Project benchmarks = project(':benchmarks')
Project clientElastic4s = project(':client-elastic4s')
Project clientJava = project(':client-java')
Project lucene = project(':lucene')
Project models = project(':models')
Project plugin = project(':plugin')
Project testing = project(':testing')

// Utility to apply multiple configuration closures to a single project.
// TODO: Why can't you just chain .configure(closure1).configure(closure2)...?
def configure(Project p, List<Closure> configClosures) {
    configClosures.forEach { configure(p, it) }
}

def scalaProjectConfig = {
    apply plugin: 'scala'
    tasks.withType(ScalaCompile) {
        scalaCompileOptions.setAdditionalParameters(List.of("-Xfatal-warnings", "-Ywarn-unused:imports"))
    }
    task unifiedScaladocs(type: ScalaDoc, description: 'Generate unified scaladocs', group: 'Documentation') {
        Set docProjects = subprojects.findAll { it.plugins.hasPlugin('scala') }
        destinationDir = file("${rootProject.buildDir}/docs/scaladoc")
        title = "$project.name $version"
        scalaDocOptions = new ScalaDocOptions()
        subprojects.each { proj ->
            if (docProjects.contains(proj.name)) {
                proj.tasks.withType(ScalaDoc).each {
                    source += proj.sourceSets.main.allJava
                    source += proj.sourceSets.main.allScala
                    classpath += proj.sourceSets.main.compileClasspath
                    excludes += scaladoc.excludes
                    includes += scaladoc.includes
                }
            }
        }
    }
}

def publishConfig(String projectDescription, boolean isScala = false) {
    return {

        // Have to do it this way because gradle.properties doesn't expand `~`, `$HOME`, etc.
        ext."signing.secretKeyRingFile" = "${System.getProperty("user.home")}/.gnupg/secring.gpg"

        apply plugin: 'maven-publish'
        apply plugin: 'signing'
        task sourceJar(type: Jar) {
            classifier 'sources'
            from sourceSets.main.allSource
        }
        task javadocJar(type: Jar) {
            classifier 'javadoc'
            from javadoc.destinationDir
        }
        publishing {
            publications {
                maven(MavenPublication) {
                    artifactId = isScala ? "${project.name}_${scalaShortVersion}" : project.name
                    from components.java
                    artifact tasks.sourceJar
                    artifact tasks.javadocJar
                    pom {
                        groupId = "com.klibisz.elastiknn"
                        name = "${rootProject.group}:${artifactId}"
                        description = projectDescription
                        url = 'https://github.com/alexklibisz/elastiknn'
                        licenses {
                            license {
                                name = 'Apache 2.0'
                                url = 'https://choosealicense.com/licenses/apache-2.0/'
                            }
                        }
                        developers {
                            developer {
                                id = 'alexklibisz'
                                name = 'Alex Klibisz'
                                email = 'aklibisz@gmail.com'
                            }
                        }
                        scm {
                            connection = 'scm:git:git://github.com/alexklibisz/elastiknn.git'
                            developerConnection = 'scm:git:ssh://github.com/alexklibisz/elastiknn.git'
                            url = 'https://github.com/alexklibisz/elastiknn'
                        }
                    }

                }
            }
            repositories {
                maven {
                    url = version.contains('SNAPSHOT') ? "https://oss.sonatype.org/content/repositories/snapshots/" : "https://oss.sonatype.org/service/local/staging/deploy/maven2"
                    credentials {
                        username = project.properties.getOrDefault('sonatypeUsername', 'wrong')
                        password = project.properties.getOrDefault('sonatypePassword', 'wrong')
                    }
                }
            }
        }
        signing {
            sign publishing.publications
        }
    }
}

configure(api4s, List.of(
        scalaProjectConfig,
        publishConfig("Scala case classes and JSON codecs for the Elastiknn JSON API", true),
        {
            dependencies {
                implementation "org.elasticsearch:elasticsearch-x-content:${esVersion}"
                implementation "org.scala-lang:scala-library:${scalaFullVersion}"
            }
        }
))

configure(benchmarks, List.of(
        scalaProjectConfig,
        {
            apply plugin: 'java'
            apply plugin: 'application'
            apply plugin: 'com.github.johnrengelman.shadow'

            application {
                mainClassName = project.hasProperty("mainClass") ? project.getProperty("mainClass") : 'com.klibisz.elastiknn.benchmarks.Enqueue'
            }

            shadowJar {
                // This is needed to preserve the META-INF directory from lucene-core.
                mergeServiceFiles()
            }

            dependencies {
                implementation clientElastic4s
                implementation lucene
                implementation models
                implementation plugin
                implementation "ch.qos.logback:logback-classic:1.2.3"
                implementation "com.amazonaws:aws-java-sdk-s3:1.11.781"
                implementation "com.github.scopt:scopt_${scalaShortVersion}:4.0.0-RC2"
                implementation "com.nrinaudo:kantan.csv-generic_${scalaShortVersion}:0.6.1"
                implementation "dev.zio:zio_${scalaShortVersion}:${zioVersion}"
                implementation "dev.zio:zio-logging-slf4j_${scalaShortVersion}:0.4.0"
                implementation "dev.zio:zio-streams_${scalaShortVersion}:${zioVersion}"
                implementation "io.circe:circe-generic-extras_${scalaShortVersion}:${circeGenericExtrasVersion}"
                implementation "io.circe:circe-parser_${scalaShortVersion}:${circeVersion}"

                // Without this you get a warning: WARNING: JAXB is unavailable. Will fallback to SDK implementation which may be
                // less performant.If you are using Java 9+, you will need to include javax.xml.bind:jaxb-api as a dependency.
                implementation 'javax.xml:jaxb-api:2.1'
                implementation "org.scala-lang:scala-library:${scalaFullVersion}"
            }
        }))

configure(clientElastic4s, List.of(
        scalaProjectConfig,
        publishConfig("Scala client for Elastiknn, based on elastic4s", true),
        {
            dependencies {
                api api4s
                api "com.sksamuel.elastic4s:elastic4s-client-esjava_${scalaShortVersion}:${elastic4sVersion}"
                implementation "org.scala-lang:scala-library:${scalaFullVersion}"
            }
        }))

configure(clientJava, List.of(
        publishConfig("Java APIs for Elastiknn, intended for use with Elasticsearch REST clients", false),
        {
            dependencies {
                implementation "org.elasticsearch:elasticsearch:${esVersion}"
            }
        }
))


configure(models, List.of(
        publishConfig("Exact and approximate similarity models used in Elastiknn", false)))

configure(lucene, List.of(
        publishConfig("Custom Lucene queries used in Elastiknn"),
        {
            dependencies {
                implementation models
                implementation "org.apache.lucene:lucene-core:${luceneVersion}"
            }
        }))

configure(plugin, List.of(scalaProjectConfig, {

    apply plugin: 'elasticsearch.esplugin'

    configurations {
        all {
            // Needed to resolve scala minor version conflicts.
            resolutionStrategy.preferProjectModules()
        }
    }

    esplugin {
        name 'elastiknn'
        description 'Elasticsearch plugin for exact and approximate nearest neighbors search on sparse and dense vectors.'
        classname 'com.klibisz.elastiknn.ElastiknnPlugin'
        licenseFile rootProject.file('LICENSE.txt')
        noticeFile rootProject.file('NOTICE.txt')
    }

    dependencies {
        // TODO: a couple of the deps need both runtime _and_ implementation dependencies to run?
        implementation api4s
        implementation lucene
        implementation models
        implementation "com.google.guava:guava:28.1-jre"
        implementation "org.scala-lang:scala-library:${scalaFullVersion}"
        implementation "org.apache.lucene:lucene-backward-codecs:${luceneVersion}"
        runtimeOnly "com.google.guava:failureaccess:1.0.1"
        runtimeOnly "org.scala-lang:scala-library:${scalaFullVersion}"
    }
}))

configure(testing, List.of(scalaProjectConfig, {

    apply plugin: 'com.github.maiflai.scalatest'

    test {
        outputs.upToDateWhen { false }
        testLogging {
            showStandardStreams = true
            exceptionFormat = 'full'
            events "standardOut", "started", "passed", "skipped", "failed"
        }
        maxParallelForks = 1
    }

    dependencies {
        implementation benchmarks
        implementation clientElastic4s
        implementation clientJava
        implementation lucene
        implementation models
        implementation plugin
        implementation "ch.qos.logback:logback-classic:1.2.3"
        implementation "com.klibisz.futil:futil_${scalaShortVersion}:0.1.2"
        implementation "com.storm-enroute:scalameter_${scalaShortVersion}:0.19"
        implementation 'com.typesafe:config:1.4.0'
        implementation "com.typesafe.scala-logging:scala-logging_${scalaShortVersion}:3.9.2"
        implementation 'com.vladsch.flexmark:flexmark-all:0.35.10'
        implementation "io.circe:circe-generic-extras_${scalaShortVersion}:${circeGenericExtrasVersion}"
        implementation "io.circe:circe-parser_${scalaShortVersion}:${circeVersion}"
        implementation 'org.apache.commons:commons-math3:3.6.1'
        implementation "org.apache.lucene:lucene-analysis-common:${luceneVersion}"
        implementation "org.apache.lucene:lucene-backward-codecs:${luceneVersion}"
        // implementation "org.elasticsearch.client:elasticsearch-rest-high-level-client:${esVersion}"
        implementation "org.elasticsearch:elasticsearch:${esVersion}"
        implementation 'org.pegdown:pegdown:1.4.2'
        implementation "org.scala-lang:scala-library:${scalaFullVersion}"
        implementation "org.scalanlp:breeze_${scalaShortVersion}:1.3"
        implementation "org.scalatest:scalatest_${scalaShortVersion}:3.2.0"
    }
}))<|MERGE_RESOLUTION|>--- conflicted
+++ resolved
@@ -1,14 +1,8 @@
 buildscript {
     ext {
-<<<<<<< HEAD
         esVersion = '8.0.0'
         luceneVersion = '9.0.0'
-        elastic4sVersion = '7.16.3'
-=======
-        esVersion = '7.17.3'
-        luceneVersion = '8.11.1'
-        elastic4sVersion = '7.17.2'
->>>>>>> e4cc3a22
+        elastic4sVersion = '8.0.0'
         circeVersion= '0.14.1'
         circeGenericExtrasVersion= '0.14.1'
         scalaShortVersion = '2.13'
