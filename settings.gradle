rootProject.name = 'elastiknn'

<<<<<<< HEAD
List<String> subprojectNames = List.of(
    'api4s',
    'benchmarks',
    'client-elastic4s',
    'core',
    'lucene',
    'plugin',
    'testing',
    'utils'
)
=======
List<String> subprojectNames = List.of('benchmarks', 'client-elastic4s', 'core', 'lucene', 'plugin', 'testing', 'utils')
>>>>>>> 4ee646b4

subprojectNames.forEach {
    String fullName ="elastiknn-$it"
    include fullName
    project(":$fullName").setName(it)
}
<|MERGE_RESOLUTION|>--- conflicted
+++ resolved
@@ -1,6 +1,5 @@
 rootProject.name = 'elastiknn'
 
-<<<<<<< HEAD
 List<String> subprojectNames = List.of(
     'api4s',
     'benchmarks',
@@ -11,12 +10,9 @@
     'testing',
     'utils'
 )
-=======
-List<String> subprojectNames = List.of('benchmarks', 'client-elastic4s', 'core', 'lucene', 'plugin', 'testing', 'utils')
->>>>>>> 4ee646b4
 
 subprojectNames.forEach {
     String fullName ="elastiknn-$it"
     include fullName
     project(":$fullName").setName(it)
-}
+}