package com.klibisz.elastiknn.query

import java.lang
import java.util.Objects

import com.google.common.collect.MinMaxPriorityQueue
import com.klibisz.elastiknn.api.{Mapping, Vec}
import com.klibisz.elastiknn.mapper.VectorMapper
import com.klibisz.elastiknn.models.LshFunction
import com.klibisz.elastiknn.storage.{StoredVec, UnsafeSerialization}
import org.apache.lucene.document.Field
import org.apache.lucene.index._
import org.apache.lucene.search._
import org.apache.lucene.util.BytesRef
import org.elasticsearch.common.lucene.search.function.{CombineFunction, FunctionScoreQuery, LeafScoreFunction, ScoreFunction}
import org.elasticsearch.index.mapper.MappedFieldType
<<<<<<< HEAD

import scala.collection.JavaConverters._
=======
>>>>>>> 92fa1229

object LshQuery {

  private class LshScoreFunction[M <: Mapping, V <: Vec, S <: StoredVec](
      val field: String,
      val query: V,
      val candidates: Int,
      val lshFunc: LshFunction[M, V, S])(implicit codec: StoredVec.Codec[V, S])
      extends ScoreFunction(CombineFunction.REPLACE) {

    private val candsHeap: MinMaxPriorityQueue[lang.Float] = MinMaxPriorityQueue.create()

    override def getLeafScoreFunction(ctx: LeafReaderContext): LeafScoreFunction = {
      val vecDocVals = ctx.reader.getBinaryDocValues(ExactQuery.vectorDocValuesField(field))

      def exactScore(docId: Int): Double =
        if (vecDocVals.advanceExact(docId)) {
          val binVal = vecDocVals.binaryValue
          val storedVec = codec.decode(binVal.bytes, binVal.offset, binVal.length)
          lshFunc.exact(query, storedVec)
        } else throw new RuntimeException(s"Couldn't advance to doc with id [$docId]")

      new LeafScoreFunction {
        override def score(docId: Int, intersection: Float): Double =
          if (intersection > 0) exactScore(docId)
          else 0f

        override def explainScore(docId: Int, subQueryScore: Explanation): Explanation =
          Explanation.`match`(100, "Computing LSH similarity")
      }
    }

    override def needsScores(): Boolean = true // This is actually important in the FunctionScoreQuery internals.

    override def doEquals(other: ScoreFunction): Boolean = other match {
      case q: LshScoreFunction[M, V, S] =>
        q.field == field && q.lshFunc == lshFunc && q.query == query && q.lshFunc == lshFunc && q.candidates == candidates
      case _ => false
    }

    override def doHashCode(): Int = Objects.hash(field, query, lshFunc, lshFunc, candidates.asInstanceOf[AnyRef])
  }

  def apply[M <: Mapping, V <: Vec, S <: StoredVec](field: String,
                                                    mapping: M,
                                                    queryVec: V,
                                                    candidates: Int,
                                                    lshFunctionCache: LshFunctionCache[M, V, S],
                                                    indexReader: IndexReader,
                                                    useMLTQuery: Boolean)(implicit codec: StoredVec.Codec[V, S]): Query = {
    val lshFunc: LshFunction[M, V, S] = lshFunctionCache(mapping)
    val hashes: Array[Int] = lshFunc(queryVec)
    val isecQuery = new HashesInSetQuery(field, hashes)
//    val byteRefs = hashes.map(UnsafeSerialization.writeInt).map(new BytesRef(_)).toSeq.asJavaCollection
//    val isecQuery = new TermInSetQuery(field, byteRefs)
//    val isecQuery: Query = if (useMLTQuery) {
//      val mlt = new MoreLikeThis(indexReader)
//      mlt.setFieldNames(Array(field))
//      mlt.setMinTermFreq(1)
//      mlt.setMaxQueryTerms(hashes.length)
//      mlt.setAnalyzer(new KeywordAnalyzer())
//      val readers = hashes.map(h => new InputStreamReader(new ByteArrayInputStream(UnsafeSerialization.writeInt(h))))
//      mlt.like(field, readers: _*)
//    } else {
//      val builder = new BooleanQuery.Builder
//      hashes.foreach { h =>
//        val term = new Term(field, new BytesRef(UnsafeSerialization.writeInt(h)))
//        val termQuery = new TermQuery(term)
//        val constQuery = new ConstantScoreQuery(termQuery)
//        builder.add(new BooleanClause(constQuery, BooleanClause.Occur.SHOULD))
//      }
//      builder.setMinimumNumberShouldMatch(1)
//      builder.build()
//    }
    val func = new LshScoreFunction(field, queryVec, candidates, lshFunc)
    new FunctionScoreQuery(isecQuery, func, CombineFunction.REPLACE, 0f, Float.MaxValue)
  }

<<<<<<< HEAD
  def index[M <: Mapping, V <: Vec: StoredVec.Encoder, S <: StoredVec](field: String, vec: V, mapping: M, fieldType: MappedFieldType)(
=======
  def index[M <: Mapping, V <: Vec: StoredVec.Encoder, S <: StoredVec](field: String, fieldType: MappedFieldType, vec: V, mapping: M)(
>>>>>>> 92fa1229
      implicit lshFunctionCache: LshFunctionCache[M, V, S]): Seq[IndexableField] = {
    ExactQuery.index(field, vec) ++ lshFunctionCache(mapping)(vec).map { h =>
      new Field(field, UnsafeSerialization.writeInt(h), fieldType)
    }
  }

}<|MERGE_RESOLUTION|>--- conflicted
+++ resolved
@@ -14,11 +14,6 @@
 import org.apache.lucene.util.BytesRef
 import org.elasticsearch.common.lucene.search.function.{CombineFunction, FunctionScoreQuery, LeafScoreFunction, ScoreFunction}
 import org.elasticsearch.index.mapper.MappedFieldType
-<<<<<<< HEAD
-
-import scala.collection.JavaConverters._
-=======
->>>>>>> 92fa1229
 
 object LshQuery {
 
@@ -97,11 +92,7 @@
     new FunctionScoreQuery(isecQuery, func, CombineFunction.REPLACE, 0f, Float.MaxValue)
   }
 
-<<<<<<< HEAD
-  def index[M <: Mapping, V <: Vec: StoredVec.Encoder, S <: StoredVec](field: String, vec: V, mapping: M, fieldType: MappedFieldType)(
-=======
   def index[M <: Mapping, V <: Vec: StoredVec.Encoder, S <: StoredVec](field: String, fieldType: MappedFieldType, vec: V, mapping: M)(
->>>>>>> 92fa1229
       implicit lshFunctionCache: LshFunctionCache[M, V, S]): Seq[IndexableField] = {
     ExactQuery.index(field, vec) ++ lshFunctionCache(mapping)(vec).map { h =>
       new Field(field, UnsafeSerialization.writeInt(h), fieldType)
