--- conflicted
+++ resolved
@@ -31,15 +31,9 @@
           val sorted = vec.sorted() // Sort for faster intersections on the query side.
           mapping match {
             case Mapping.SparseBool(_)    => Try(ExactQuery.index(field, sorted))
-<<<<<<< HEAD
-            case Mapping.SparseIndexed(_) => Try(SparseIndexedQuery.index(field, sorted, this.fieldType))
-            case m: Mapping.JaccardLsh    => Try(LshQuery.index(field, sorted, m, this.fieldType))
-            case m: Mapping.HammingLsh    => Try(LshQuery.index(field, sorted, m, this.fieldType))
-=======
             case Mapping.SparseIndexed(_) => Try(SparseIndexedQuery.index(field, fieldType, sorted))
             case m: Mapping.JaccardLsh    => Try(LshQuery.index(field, fieldType, sorted, m))
             case m: Mapping.HammingLsh    => Try(LshQuery.index(field, fieldType, sorted, m))
->>>>>>> 92fa1229
             case _                        => Failure(incompatible(mapping, vec))
           }
         }
@@ -53,13 +47,8 @@
         else
           mapping match {
             case Mapping.DenseFloat(_) => Try(ExactQuery.index(field, vec))
-<<<<<<< HEAD
-            case m: Mapping.AngularLsh => Try(LshQuery.index(field, vec, m, this.fieldType))
-            case m: Mapping.L2Lsh      => Try(LshQuery.index(field, vec, m, this.fieldType))
-=======
             case m: Mapping.AngularLsh => Try(LshQuery.index(field, fieldType, vec, m))
             case m: Mapping.L2Lsh      => Try(LshQuery.index(field, fieldType, vec, m))
->>>>>>> 92fa1229
             case _                     => Failure(incompatible(mapping, vec))
           }
     }
@@ -71,21 +60,11 @@
   class FieldType(typeName: String) extends MappedFieldType {
 
     // We generally only care about the presence or absence of terms, not their counts or anything fancier.
-<<<<<<< HEAD
-    this.setSimilarity(new SimilarityProvider("boolean", new BooleanSimilarity))
-    // TODO: Any way to dedup the settings here and in simpleTokenFieldType?
-    this.setOmitNorms(true)
-    this.setBoost(1f)
-    this.setTokenized(false)
-    this.setStoreTermVectors(true)
-    this.setIndexOptions(IndexOptions.DOCS)
-=======
     setSimilarity(new SimilarityProvider("boolean", new BooleanSimilarity))
     setOmitNorms(true)
     setBoost(1f)
     setTokenized(false)
     setIndexOptions(IndexOptions.DOCS)
->>>>>>> 92fa1229
 
     override def typeName(): String = typeName
     override def clone(): FieldType = new FieldType(typeName)
