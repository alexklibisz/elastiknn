package com.klibisz.elastiknn.utils;

import java.util.Arrays;

/**
 * Java implementations of some hot spots.
 */
public class ArrayUtils {

    /**
     * Compute the number of intersecting (i.e. identical) elements between two int arrays.
     * IMPORTANT: Assumes the given arrays are already sorted in ascending order and _does not_ check if this is true.
     * If the given arrays are not sorted, the answer will be wrong.
     * This is implemented in Java because for some reason Scala will Box the ints in some cases which is unnecessary
     * and far slower.
     * @param xs
     * @param ys
     * @return The number of identical elements in the two arrays. For example {1,2,3}, {2,3,4} would return 2.
     */
    public static int sortedIntersectionCount(final int [] xs, final int [] ys) {
        int n = 0;
        int xi = 0;
        int yi = 0;
        while (xi < xs.length && yi < ys.length) {
            int x = xs[xi];
            int y = ys[yi];
            if (x < y) xi += 1;
            else if (x > y) yi += 1;
            else {
                n += 1;
                xi += 1;
                yi += 1;
            }
        }
        return n;
    }

    /**
     * Find the kth greatest value in the given array of shorts in O(N) time and space.
     * Works by creating a histogram of the array values and traversing the histogram in reverse order.
     * Assumes the max value in the array is small enough that you can keep an array of that length in memory.
     * This is generally true for term counts.
     *
     * @param arr array of non-negative shorts, presumably some type of count.
     * @param k the desired largest value.
     * @return the kth largest value.
     */
    public static short kthGreatest(short[] arr, int k) {
<<<<<<< HEAD
        // Find the min and max values.
        short max = arr[0];
        short min = arr[0];
        for (short a: arr) {
            if (a > max) max = a;
            else if (a < min) min = a;
        }

        // Build and populate a histogram for non-zero values.
        int[] hist = new int[max - min + 1];
        for (short a: arr) {
            hist[a - min] += 1;
        }

        // Find the kth largest value by iterating from the end of the histogram.
        int geqk = 0;
        short kthLargest = max;
        while (kthLargest >= min) {
            geqk += hist[kthLargest - min];
            if (geqk > k) break;
            else kthLargest--;
        }

        return kthLargest;
=======
        if (arr.length == 0) {
            throw new IllegalArgumentException("Array must be non-empty");
        } else if (k < 0 || k >= arr.length) {
            throw new IllegalArgumentException(String.format(
                    "k [%d] must be >= 0 and less than length of array [%d]",
                    k, arr.length
            ));
        } else {
            // Find the min and max values.
            short max = arr[0];
            short min = arr[0];
            for (short a: arr) {
                if (a > max) max = a;
                else if (a < min) min = a;
            }

            // Build and populate a histogram for non-zero values.
            int[] hist = new int[max - min + 1];
            for (short a: arr) {
                hist[a - min] += 1;
            }

            // Find the kth largest value by iterating from the end of the histogram.
            int geqk = 0;
            short kthLargest = max;
            while (kthLargest >= min) {
                geqk += hist[kthLargest - min];
                if (geqk > k) break;
                else kthLargest--;
            }

            return kthLargest;
        }
>>>>>>> b15d5149
    }
}<|MERGE_RESOLUTION|>--- conflicted
+++ resolved
@@ -46,32 +46,6 @@
      * @return the kth largest value.
      */
     public static short kthGreatest(short[] arr, int k) {
-<<<<<<< HEAD
-        // Find the min and max values.
-        short max = arr[0];
-        short min = arr[0];
-        for (short a: arr) {
-            if (a > max) max = a;
-            else if (a < min) min = a;
-        }
-
-        // Build and populate a histogram for non-zero values.
-        int[] hist = new int[max - min + 1];
-        for (short a: arr) {
-            hist[a - min] += 1;
-        }
-
-        // Find the kth largest value by iterating from the end of the histogram.
-        int geqk = 0;
-        short kthLargest = max;
-        while (kthLargest >= min) {
-            geqk += hist[kthLargest - min];
-            if (geqk > k) break;
-            else kthLargest--;
-        }
-
-        return kthLargest;
-=======
         if (arr.length == 0) {
             throw new IllegalArgumentException("Array must be non-empty");
         } else if (k < 0 || k >= arr.length) {
@@ -105,6 +79,5 @@
 
             return kthLargest;
         }
->>>>>>> b15d5149
     }
 }