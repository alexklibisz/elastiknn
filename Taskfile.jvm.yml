--- conflicted
+++ resolved
@@ -20,9 +20,6 @@
     cmds:
       - "{{ .CMD_GRADLE }} unifiedScaladocs"
 
-<<<<<<< HEAD
-  publish-libraries-local: "{{ .CMD_GRADLE }} publishToMavenLocal -x signMavenPublication -Pversion={{ .VERSION }}"
-=======
   test:
     desc: Run JVM tests using Gradle
     cmds:
@@ -32,8 +29,7 @@
     desc: Publish a local release of JVM libraries
     cmds:
       - "{{ .CMD_GRADLE }} publishToMavenLocal -x signMavenPublication -Pversion={{ .VERSION }}"
->>>>>>> 1e5697d3
-    
+
   libraries:publish:snapshot:
     desc: Publish a snapshot release of JVM libraries to Sonatype
     cmds:
@@ -54,12 +50,7 @@
     status:
       - curl -f -s -o /dev/null https://{{ .SITE_ARCH_DIR }}/{{ .VERSION }}/scaladoc/index.html
     cmds:
-<<<<<<< HEAD
-      - task: compile
-        force: True
-=======
       - "{{ .CMD_GRADLE }} unifiedScaladocs"
->>>>>>> 1e5697d3
       - ssh {{ .SITE_SSH_ALIAS }} mkdir -p {{ .SITE_ARCH_DIR }}/{{ .VERSION }}
       - rsync -av --delete build/docs/scaladoc {{ .SITE_SSH_ALIAS }}:{{ .SITE_ARCH_DIR }}/{{ .VERSION }}
       - ssh {{ .SITE_SSH_ALIAS }} mkdir -p {{ .SITE_MAIN_DIR }}/{{ .VERSION }}
