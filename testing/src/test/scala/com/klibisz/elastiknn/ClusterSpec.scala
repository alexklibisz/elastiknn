package com.klibisz.elastiknn

import com.klibisz.elastiknn.testing.{Elastic4sMatchers, ElasticAsyncClient}
import com.sksamuel.elastic4s.ElasticDsl._
import org.scalatest.{AsyncFunSuite, Matchers}

class ClusterSpec extends AsyncFunSuite with Matchers with Elastic4sMatchers with ElasticAsyncClient {

  test("returns green health") {
    for {
      healthRes <- client.execute(catHealth())
    } yield {
      healthRes.shouldBeSuccess
      healthRes.result.status shouldBe "green"
    }
  }

  test("installed the plugin") {
    for {
      catPluginsRes <- client.execute(catPlugins())
    } yield {
      catPluginsRes.shouldBeSuccess
      catPluginsRes.result should not be empty
      catPluginsRes.result.head.component shouldBe "elastiknn"
    }
  }

  test("started four nodes") {
    for {
      catNodesRes <- client.execute(catNodes())
    } yield {
      catNodesRes.shouldBeSuccess
      catNodesRes.result should have length 4
<<<<<<< HEAD
      catNodesRes.result.map(_.nodeRole).sorted shouldBe Seq("dilrt", "dilrt", "mr", "r").sorted
=======
      catNodesRes.result.map(_.nodeRole).sorted shouldBe List("-", "dil", "dil", "m").sorted
      // These change to Seq("dilrt", "dilrt", "mr", "r") in version 7.7.x.
>>>>>>> 5246a26f
    }
  }

}<|MERGE_RESOLUTION|>--- conflicted
+++ resolved
@@ -31,12 +31,8 @@
     } yield {
       catNodesRes.shouldBeSuccess
       catNodesRes.result should have length 4
-<<<<<<< HEAD
-      catNodesRes.result.map(_.nodeRole).sorted shouldBe Seq("dilrt", "dilrt", "mr", "r").sorted
-=======
       catNodesRes.result.map(_.nodeRole).sorted shouldBe List("-", "dil", "dil", "m").sorted
       // These change to Seq("dilrt", "dilrt", "mr", "r") in version 7.7.x.
->>>>>>> 5246a26f
     }
   }
 
