# Docker-compose setup for running tests and micro-benchmarks.
# Github's virtual environments have 2 CPUs, 7GB memory, 14GB SSD.
# Important to run in cluster mode because some parts of the plugin
# deal with communication between nodes.
version: "3"

services:
  # Single master node.
  elasticsearch_master:
    build:
      context: ${ES_CONTEXT:-../plugin}
      dockerfile: Dockerfile
    container_name: elasticsearch_master
    environment:
      - node.name=elasticsearch_master
      - cluster.name=docker-cluster
      - cluster.initial_master_nodes=elasticsearch_master
      - node.master=true
      - node.data=false
      - node.ml=false
      - node.ingest=false
      - bootstrap.memory_lock=true
      - http.cors.enabled=true
      - http.cors.allow-origin=*
      - ES_JAVA_OPTS=-Xms200m -Xmx200m
    ports:
      - "9200:9200"
    ulimits:
      nofile:
        soft: 65536
        hard: 65536
      memlock:
        soft: -1
        hard: -1

  # 1 or more data nodes (--scale elasticsearch_data=n)
  elasticsearch_data:
    build:
      context: ${ES_CONTEXT:-../plugin}
      dockerfile: Dockerfile
    environment:
      - cluster.name=docker-cluster
      - cluster.initial_master_nodes=elasticsearch_master
      - discovery.zen.ping.unicast.hosts=elasticsearch_master
      - node.master=false
      - bootstrap.memory_lock=true
      - ES_JAVA_OPTS=-Xms700m -Xmx700m
    ulimits:
      nofile:
        soft: 65536
        hard: 65536
      memlock:
        soft: -1
        hard: -1

  # Minio to mimick S3 for benchmarks.
  minio:
    image: minio/minio
    command: server /data
    ports:
      - "9000:9000"
<<<<<<< HEAD
    volumes:
      - "../.minio:/data"
=======
>>>>>>> da7b28db

<|MERGE_RESOLUTION|>--- conflicted
+++ resolved
@@ -59,9 +59,5 @@
     command: server /data
     ports:
       - "9000:9000"
-<<<<<<< HEAD
     volumes:
-      - "../.minio:/data"
-=======
->>>>>>> da7b28db
-
+      - "../.minio:/data"