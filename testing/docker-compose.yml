--- conflicted
+++ resolved
@@ -44,11 +44,7 @@
       - discovery.zen.ping.unicast.hosts=elasticsearch_master
       - node.master=false
       - bootstrap.memory_lock=true
-<<<<<<< HEAD
-      - ES_JAVA_OPTS=-Xms2800m -Xmx2800m
-=======
       - ES_JAVA_OPTS=-Xms4G -Xmx4G
->>>>>>> db1db7b9
     ulimits:
       nofile:
         soft: 65536
