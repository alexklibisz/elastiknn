--- conflicted
+++ resolved
@@ -115,13 +115,8 @@
       - installDockerCompose
       - jvmAssemble
     cmds:
-<<<<<<< HEAD
-      - docker-compose -f docker/docker-compose.benchmarking.yaml up --detach --build --force-recreate
-      - python docker/cluster_ready.py
-=======
       - docker compose -f docker/docker-compose.benchmarking.yaml up --detach --build --force-recreate
       - python3 docker/cluster_ready.py
->>>>>>> cc5eb15d
 
   dockerRunTestingCluster:
     desc: Run a local cluster for testing using docker compose.
@@ -129,13 +124,8 @@
       - installDockerCompose
       - jvmAssemble
     cmds:
-<<<<<<< HEAD
-      - docker-compose -f docker/docker-compose.testing.yaml up --detach --build --force-recreate
-      - python docker/cluster_ready.py
-=======
       - docker compose -f docker/docker-compose.testing.yaml up --detach --build --force-recreate
       - python3 docker/cluster_ready.py
->>>>>>> cc5eb15d
 
   dockerStopBenchmarkingCluster:
     desc: Stop the local benchmarking cluster.
@@ -226,13 +216,7 @@
   installDockerCompose:
     desc: Install docker compose using pip
     status:
-<<<<<<< HEAD
-      - docker-compose --version
-    cmds:
-      - python -m pip install docker-compose
-=======
       - docker compose --version
->>>>>>> cc5eb15d
 
   pyCreateVenv:
     desc: Create python virtual environment
