--- conflicted
+++ resolved
@@ -1,10 +1,8 @@
- package org.apache.lucene.search;
-
-import com.klibisz.elastiknn.search.ArrayHitCounter;
-import com.klibisz.elastiknn.search.HitCounter;
+package org.apache.lucene.search;
+
+import com.klibisz.elastiknn.lucene.ArrayHitCounter;
+import com.klibisz.elastiknn.lucene.HitCounter;
 import com.klibisz.elastiknn.models.HashAndFreq;
-import com.klibisz.elastiknn.search.ShortMinHeap;
-import com.klibisz.elastiknn.utils.Pair;
 import org.apache.lucene.index.*;
 import org.apache.lucene.util.BytesRef;
 
@@ -51,56 +49,15 @@
         return new Weight(this) {
 
             /**
-             * Builds and returns a Pair containing:
-             * 1. A HitCounter mapping all doc IDs in this segment to the number of term matches in the doc.
-             * 2. A heap of the top `candidates` term match counts.
+             * Builds and returns a map from doc ID to the number of matching hashes in that doc.
              */
-            private Pair<HitCounter, ShortMinHeap> countMatches(LeafReader reader) throws IOException {
+            private HitCounter countHits(LeafReader reader) throws IOException {
                 Terms terms = reader.terms(field);
                 // terms seem to be null after deleting docs. https://github.com/alexklibisz/elastiknn/issues/158
                 if (terms == null) {
-                    return new Pair<>(new ArrayHitCounter(0), new ShortMinHeap(0));
+                    return new ArrayHitCounter(0);
                 } else {
                     TermsEnum termsEnum = terms.iterator();
-<<<<<<< HEAD
-
-                    // Count the sum of docs matching the given terms.
-                    int totalMatches = 0;
-                    for (HashAndFreq hac : hashAndFrequencies) {
-                        if (termsEnum.seekExact(new BytesRef(hac.getHash()))) {
-                            totalMatches += termsEnum.docFreq();
-                        }
-                    }
-
-                    // Use a priority queue to track the top `candidates` current counts.
-                    ShortMinHeap countHeap = new ShortMinHeap(Math.min(candidates, reader.maxDoc()));
-
-                    // Use an array to track the counts for docs in this segment.
-                    HitCounter counter = new ArrayHitCounter(reader.maxDoc());
-
-                    termsEnum = terms.iterator();
-                    PostingsEnum doc = null;
-
-                    for (HashAndFreq hf : hashAndFrequencies) {
-                        if (termsEnum.seekExact(new BytesRef(hf.getHash()))) {
-                            doc = termsEnum.postings(doc, PostingsEnum.FREQS);
-                            while (doc.nextDoc() != DocIdSetIterator.NO_MORE_DOCS) {
-                                // Maintain counter.
-                                counter.increment(doc.docID(), doc.freq());
-
-                                // Maintain heap of top counts.
-                                if (countHeap.size() < countHeap.capacity()) {
-                                    countHeap.insert(counter.get(doc.docID()));
-                                } else if (countHeap.peek() <= counter.get(doc.docID())) {
-                                    countHeap.replace(counter.get(doc.docID()));
-                                }
-
-//                                // Check early-stopping condition.
-//                                totalMatches -= doc.freq();
-//                                if (counter.hits() >= candidates && countHeap.peek() > totalMatches) {
-//                                    return new Pair<>(counter, countHeap);
-//                                }
-=======
                     PostingsEnum docs = null;
                     HitCounter counter = new ArrayHitCounter(reader.maxDoc());
                     // TODO: Is this the right place to use the live docs bitset to check for deleted docs?
@@ -110,28 +67,29 @@
                             docs = termsEnum.postings(docs, PostingsEnum.NONE);
                             while (docs.nextDoc() != DocIdSetIterator.NO_MORE_DOCS) {
                                 counter.increment(docs.docID(), (short) Math.min(hac.getFreq(), docs.freq()));
->>>>>>> 073950e6
                             }
                         }
                     }
-
-                    return new Pair<>(counter, countHeap);
+                    return counter;
                 }
             }
 
-            private DocIdSetIterator buildDocIdSetIterator(HitCounter hitCounter, ShortMinHeap countHeap) {
-                if (hitCounter.isEmpty()) return DocIdSetIterator.empty();
+            private DocIdSetIterator buildDocIdSetIterator(HitCounter counter) {
+                if (counter.isEmpty()) return DocIdSetIterator.empty();
                 else {
 
-                    short minCandidateCount = countHeap.peek();
+                    KthGreatest.Result kgr = counter.kthGreatest(candidates);
 
                     // Return an iterator over the doc ids >= the min candidate count.
                     return new DocIdSetIterator() {
 
                         private int docId = -1;
 
+                        private final HitCounter.Iterator iterator = counter.iterator();
+
                         // Track the number of ids emitted, and the number of ids with count = kgr.kthGreatest emitted.
                         private int numEmitted = 0;
+                        private int numEq = 0;
 
                         @Override
                         public int docID() {
@@ -140,19 +98,27 @@
 
                         @Override
                         public int nextDoc() {
+
+                            // Ensure that docs with count = kgr.kthGreatest are only emitted when there are fewer
+                            // than `candidates` docs with count > kgr.kthGreatest.
                             while (true) {
-                                if (numEmitted == candidates || docId + 1 == hitCounter.capacity()) {
+                                if (numEmitted == candidates || !iterator.hasNext()) {
                                     docId = DocIdSetIterator.NO_MORE_DOCS;
                                     return docID();
-                                } else {
-                                    docId++;
-                                    if (hitCounter.get(docId) >= minCandidateCount) {
-                                        numEmitted++;
-                                        System.out.printf("%d, %d, %d\n", numEmitted, countHeap.capacity(), candidates);
-                                        return docID();
-                                    }
+                                }
+                                iterator.advance();
+                                if (iterator.count() > kgr.kthGreatest) {
+                                    docId = iterator.docID();
+                                    numEmitted++;
+                                    return docID();
+                                } else if (iterator.count() == kgr.kthGreatest && numEq < candidates - kgr.numGreaterThan) {
+                                    docId = iterator.docID();
+                                    numEq++;
+                                    numEmitted++;
+                                    return docID();
                                 }
                             }
+
                         }
 
                         @Override
@@ -163,7 +129,7 @@
 
                         @Override
                         public long cost() {
-                            return hitCounter.capacity();
+                            return counter.numHits();
                         }
                     };
                 }
@@ -181,8 +147,8 @@
             public Scorer scorer(LeafReaderContext context) throws IOException {
                 ScoreFunction scoreFunction = scoreFunctionBuilder.apply(context);
                 LeafReader reader = context.reader();
-                Pair<HitCounter, ShortMinHeap> countResult = countMatches(reader);
-                DocIdSetIterator disi = buildDocIdSetIterator(countResult.a, countResult.b);
+                HitCounter counter = countHits(reader);
+                DocIdSetIterator disi = buildDocIdSetIterator(counter);
 
                 return new Scorer(this) {
                     @Override
@@ -197,7 +163,7 @@
 
                     @Override
                     public float score() {
-                        return (float) scoreFunction.score(docID(), countResult.a.get(docID()));
+                        return (float) scoreFunction.score(docID(), counter.get(docID()));
                     }
 
                     @Override
